// Copyright Joyent, Inc. and other Node contributors.
//
// Permission is hereby granted, free of charge, to any person obtaining a
// copy of this software and associated documentation files (the
// "Software"), to deal in the Software without restriction, including
// without limitation the rights to use, copy, modify, merge, publish,
// distribute, sublicense, and/or sell copies of the Software, and to permit
// persons to whom the Software is furnished to do so, subject to the
// following conditions:
//
// The above copyright notice and this permission notice shall be included
// in all copies or substantial portions of the Software.
//
// THE SOFTWARE IS PROVIDED "AS IS", WITHOUT WARRANTY OF ANY KIND, EXPRESS
// OR IMPLIED, INCLUDING BUT NOT LIMITED TO THE WARRANTIES OF
// MERCHANTABILITY, FITNESS FOR A PARTICULAR PURPOSE AND NONINFRINGEMENT. IN
// NO EVENT SHALL THE AUTHORS OR COPYRIGHT HOLDERS BE LIABLE FOR ANY CLAIM,
// DAMAGES OR OTHER LIABILITY, WHETHER IN AN ACTION OF CONTRACT, TORT OR
// OTHERWISE, ARISING FROM, OUT OF OR IN CONNECTION WITH THE SOFTWARE OR THE
// USE OR OTHER DEALINGS IN THE SOFTWARE.

#include "node.h"
#include "req_wrap.h"
#include "handle_wrap.h"

#include "ares.h"
#include "uv.h"

#include "v8-debug.h"
#if defined HAVE_DTRACE || defined HAVE_ETW || defined HAVE_SYSTEMTAP
# include "node_dtrace.h"
#endif
#if defined HAVE_PERFCTR
# include "node_counters.h"
#endif

#include <locale.h>
#include <signal.h>
#include <stdio.h>
#include <stdlib.h>
#include <string.h>
#if !defined(_MSC_VER)
#include <strings.h>
#else
#define strcasecmp _stricmp
#endif
#include <limits.h> /* PATH_MAX */
#include <assert.h>
#if !defined(_MSC_VER)
#include <unistd.h> /* setuid, getuid */
#else
#include <direct.h>
#include <process.h>
#define getpid _getpid
#include <io.h>
#define umask _umask
typedef int mode_t;
#endif
#include <errno.h>
#include <sys/types.h>
#include "zlib.h"

#ifdef __POSIX__
# include <pwd.h> /* getpwnam() */
# include <grp.h> /* getgrnam() */
#endif

#include "node_buffer.h"
#include "node_file.h"
#include "node_http_parser.h"
#include "node_constants.h"
#include "node_javascript.h"
#include "node_version.h"
#include "node_string.h"
#if HAVE_OPENSSL
# include "node_crypto.h"
#endif
#if HAVE_SYSTEMTAP
#include "node_systemtap.h"
#endif
#include "node_script.h"
#include "v8_typed_array.h"

using namespace v8;

# ifdef __APPLE__
# include <crt_externs.h>
# define environ (*_NSGetEnviron())
# elif !defined(_MSC_VER)
extern char **environ;
# endif

namespace node {

ngx_queue_t handle_wrap_queue = { &handle_wrap_queue, &handle_wrap_queue };
ngx_queue_t req_wrap_queue = { &req_wrap_queue, &req_wrap_queue };

// declared in req_wrap.h
Persistent<String> process_symbol;
Persistent<String> domain_symbol;

// declared in node_internals.h
Persistent<Object> process;

static Persistent<Function> process_tickFromSpinner;
static Persistent<Function> process_tickCallback;

static Persistent<String> exports_symbol;

static Persistent<String> errno_symbol;
static Persistent<String> syscall_symbol;
static Persistent<String> errpath_symbol;
static Persistent<String> code_symbol;

static Persistent<String> rss_symbol;
static Persistent<String> heap_total_symbol;
static Persistent<String> heap_used_symbol;

static Persistent<String> fatal_exception_symbol;

static Persistent<String> enter_symbol;
static Persistent<String> exit_symbol;
static Persistent<String> disposed_symbol;


static bool print_eval = false;
static bool force_repl = false;
static bool trace_deprecation = false;
static bool throw_deprecation = false;
static char *eval_string = NULL;
static int option_end_index = 0;
static bool use_debug_agent = false;
static bool debug_wait_connect = false;
static int debug_port=5858;
static int max_stack_size = 0;
static bool using_domains = false;

// used by C++ modules as well
bool no_deprecation = false;

static uv_idle_t tick_spinner;
static bool need_tick_cb;
static Persistent<String> tick_callback_sym;

static uv_check_t check_immediate_watcher;
static uv_idle_t idle_immediate_dummy;
static bool need_immediate_cb;
static Persistent<String> immediate_callback_sym;

// for quick ref to tickCallback values
static struct {
  uint32_t length;
  uint32_t index;
  uint32_t depth;
} tick_infobox;

#ifdef OPENSSL_NPN_NEGOTIATED
static bool use_npn = true;
#else
static bool use_npn = false;
#endif

#ifdef SSL_CTRL_SET_TLSEXT_SERVERNAME_CB
static bool use_sni = true;
#else
static bool use_sni = false;
#endif

// process-relative uptime base, initialized at start-up
static double prog_start_time;

static volatile bool debugger_running = false;
static uv_async_t dispatch_debug_messages_async;

// Declared in node_internals.h
Isolate* node_isolate = NULL;


static void Spin(uv_idle_t* handle, int status) {
  assert((uv_idle_t*) handle == &tick_spinner);
  assert(status == 0);

  // Avoid entering a V8 scope.
  if (!need_tick_cb) return;
  need_tick_cb = false;

  uv_idle_stop(&tick_spinner);

  HandleScope scope(node_isolate);

  if (process_tickFromSpinner.IsEmpty()) {
    Local<Value> cb_v = process->Get(String::New("_tickFromSpinner"));
    if (!cb_v->IsFunction()) {
      fprintf(stderr, "process._tickFromSpinner assigned to non-function\n");
      abort();
    }
    Local<Function> cb = cb_v.As<Function>();
    process_tickFromSpinner = Persistent<Function>::New(node_isolate, cb);
  }

  TryCatch try_catch;

  process_tickFromSpinner->Call(process, 0, NULL);

  if (try_catch.HasCaught()) {
    FatalException(try_catch);
  }
}


static Handle<Value> NeedTickCallback(const Arguments& args) {
  need_tick_cb = true;
  uv_idle_start(&tick_spinner, Spin);
  return Undefined(node_isolate);
}


static void CheckImmediate(uv_check_t* handle, int status) {
  assert(handle == &check_immediate_watcher);
  assert(status == 0);

  HandleScope scope(node_isolate);

  if (immediate_callback_sym.IsEmpty()) {
    immediate_callback_sym = NODE_PSYMBOL("_immediateCallback");
  }

  MakeCallback(process, immediate_callback_sym, 0, NULL);
}


static void IdleImmediateDummy(uv_idle_t* handle, int status) {
  // Do nothing. Only for maintaining event loop
  assert(handle == &idle_immediate_dummy);
  assert(status == 0);
}


static inline const char *errno_string(int errorno) {
#define ERRNO_CASE(e)  case e: return #e;
  switch (errorno) {

#ifdef EACCES
  ERRNO_CASE(EACCES);
#endif

#ifdef EADDRINUSE
  ERRNO_CASE(EADDRINUSE);
#endif

#ifdef EADDRNOTAVAIL
  ERRNO_CASE(EADDRNOTAVAIL);
#endif

#ifdef EAFNOSUPPORT
  ERRNO_CASE(EAFNOSUPPORT);
#endif

#ifdef EAGAIN
  ERRNO_CASE(EAGAIN);
#endif

#ifdef EWOULDBLOCK
# if EAGAIN != EWOULDBLOCK
  ERRNO_CASE(EWOULDBLOCK);
# endif
#endif

#ifdef EALREADY
  ERRNO_CASE(EALREADY);
#endif

#ifdef EBADF
  ERRNO_CASE(EBADF);
#endif

#ifdef EBADMSG
  ERRNO_CASE(EBADMSG);
#endif

#ifdef EBUSY
  ERRNO_CASE(EBUSY);
#endif

#ifdef ECANCELED
  ERRNO_CASE(ECANCELED);
#endif

#ifdef ECHILD
  ERRNO_CASE(ECHILD);
#endif

#ifdef ECONNABORTED
  ERRNO_CASE(ECONNABORTED);
#endif

#ifdef ECONNREFUSED
  ERRNO_CASE(ECONNREFUSED);
#endif

#ifdef ECONNRESET
  ERRNO_CASE(ECONNRESET);
#endif

#ifdef EDEADLK
  ERRNO_CASE(EDEADLK);
#endif

#ifdef EDESTADDRREQ
  ERRNO_CASE(EDESTADDRREQ);
#endif

#ifdef EDOM
  ERRNO_CASE(EDOM);
#endif

#ifdef EDQUOT
  ERRNO_CASE(EDQUOT);
#endif

#ifdef EEXIST
  ERRNO_CASE(EEXIST);
#endif

#ifdef EFAULT
  ERRNO_CASE(EFAULT);
#endif

#ifdef EFBIG
  ERRNO_CASE(EFBIG);
#endif

#ifdef EHOSTUNREACH
  ERRNO_CASE(EHOSTUNREACH);
#endif

#ifdef EIDRM
  ERRNO_CASE(EIDRM);
#endif

#ifdef EILSEQ
  ERRNO_CASE(EILSEQ);
#endif

#ifdef EINPROGRESS
  ERRNO_CASE(EINPROGRESS);
#endif

#ifdef EINTR
  ERRNO_CASE(EINTR);
#endif

#ifdef EINVAL
  ERRNO_CASE(EINVAL);
#endif

#ifdef EIO
  ERRNO_CASE(EIO);
#endif

#ifdef EISCONN
  ERRNO_CASE(EISCONN);
#endif

#ifdef EISDIR
  ERRNO_CASE(EISDIR);
#endif

#ifdef ELOOP
  ERRNO_CASE(ELOOP);
#endif

#ifdef EMFILE
  ERRNO_CASE(EMFILE);
#endif

#ifdef EMLINK
  ERRNO_CASE(EMLINK);
#endif

#ifdef EMSGSIZE
  ERRNO_CASE(EMSGSIZE);
#endif

#ifdef EMULTIHOP
  ERRNO_CASE(EMULTIHOP);
#endif

#ifdef ENAMETOOLONG
  ERRNO_CASE(ENAMETOOLONG);
#endif

#ifdef ENETDOWN
  ERRNO_CASE(ENETDOWN);
#endif

#ifdef ENETRESET
  ERRNO_CASE(ENETRESET);
#endif

#ifdef ENETUNREACH
  ERRNO_CASE(ENETUNREACH);
#endif

#ifdef ENFILE
  ERRNO_CASE(ENFILE);
#endif

#ifdef ENOBUFS
  ERRNO_CASE(ENOBUFS);
#endif

#ifdef ENODATA
  ERRNO_CASE(ENODATA);
#endif

#ifdef ENODEV
  ERRNO_CASE(ENODEV);
#endif

#ifdef ENOENT
  ERRNO_CASE(ENOENT);
#endif

#ifdef ENOEXEC
  ERRNO_CASE(ENOEXEC);
#endif

#ifdef ENOLINK
  ERRNO_CASE(ENOLINK);
#endif

#ifdef ENOLCK
# if ENOLINK != ENOLCK
  ERRNO_CASE(ENOLCK);
# endif
#endif

#ifdef ENOMEM
  ERRNO_CASE(ENOMEM);
#endif

#ifdef ENOMSG
  ERRNO_CASE(ENOMSG);
#endif

#ifdef ENOPROTOOPT
  ERRNO_CASE(ENOPROTOOPT);
#endif

#ifdef ENOSPC
  ERRNO_CASE(ENOSPC);
#endif

#ifdef ENOSR
  ERRNO_CASE(ENOSR);
#endif

#ifdef ENOSTR
  ERRNO_CASE(ENOSTR);
#endif

#ifdef ENOSYS
  ERRNO_CASE(ENOSYS);
#endif

#ifdef ENOTCONN
  ERRNO_CASE(ENOTCONN);
#endif

#ifdef ENOTDIR
  ERRNO_CASE(ENOTDIR);
#endif

#ifdef ENOTEMPTY
  ERRNO_CASE(ENOTEMPTY);
#endif

#ifdef ENOTSOCK
  ERRNO_CASE(ENOTSOCK);
#endif

#ifdef ENOTSUP
  ERRNO_CASE(ENOTSUP);
#else
# ifdef EOPNOTSUPP
  ERRNO_CASE(EOPNOTSUPP);
# endif
#endif

#ifdef ENOTTY
  ERRNO_CASE(ENOTTY);
#endif

#ifdef ENXIO
  ERRNO_CASE(ENXIO);
#endif


#ifdef EOVERFLOW
  ERRNO_CASE(EOVERFLOW);
#endif

#ifdef EPERM
  ERRNO_CASE(EPERM);
#endif

#ifdef EPIPE
  ERRNO_CASE(EPIPE);
#endif

#ifdef EPROTO
  ERRNO_CASE(EPROTO);
#endif

#ifdef EPROTONOSUPPORT
  ERRNO_CASE(EPROTONOSUPPORT);
#endif

#ifdef EPROTOTYPE
  ERRNO_CASE(EPROTOTYPE);
#endif

#ifdef ERANGE
  ERRNO_CASE(ERANGE);
#endif

#ifdef EROFS
  ERRNO_CASE(EROFS);
#endif

#ifdef ESPIPE
  ERRNO_CASE(ESPIPE);
#endif

#ifdef ESRCH
  ERRNO_CASE(ESRCH);
#endif

#ifdef ESTALE
  ERRNO_CASE(ESTALE);
#endif

#ifdef ETIME
  ERRNO_CASE(ETIME);
#endif

#ifdef ETIMEDOUT
  ERRNO_CASE(ETIMEDOUT);
#endif

#ifdef ETXTBSY
  ERRNO_CASE(ETXTBSY);
#endif

#ifdef EXDEV
  ERRNO_CASE(EXDEV);
#endif

  default: return "";
  }
}

const char *signo_string(int signo) {
#define SIGNO_CASE(e)  case e: return #e;
  switch (signo) {

#ifdef SIGHUP
  SIGNO_CASE(SIGHUP);
#endif

#ifdef SIGINT
  SIGNO_CASE(SIGINT);
#endif

#ifdef SIGQUIT
  SIGNO_CASE(SIGQUIT);
#endif

#ifdef SIGILL
  SIGNO_CASE(SIGILL);
#endif

#ifdef SIGTRAP
  SIGNO_CASE(SIGTRAP);
#endif

#ifdef SIGABRT
  SIGNO_CASE(SIGABRT);
#endif

#ifdef SIGIOT
# if SIGABRT != SIGIOT
  SIGNO_CASE(SIGIOT);
# endif
#endif

#ifdef SIGBUS
  SIGNO_CASE(SIGBUS);
#endif

#ifdef SIGFPE
  SIGNO_CASE(SIGFPE);
#endif

#ifdef SIGKILL
  SIGNO_CASE(SIGKILL);
#endif

#ifdef SIGUSR1
  SIGNO_CASE(SIGUSR1);
#endif

#ifdef SIGSEGV
  SIGNO_CASE(SIGSEGV);
#endif

#ifdef SIGUSR2
  SIGNO_CASE(SIGUSR2);
#endif

#ifdef SIGPIPE
  SIGNO_CASE(SIGPIPE);
#endif

#ifdef SIGALRM
  SIGNO_CASE(SIGALRM);
#endif

  SIGNO_CASE(SIGTERM);

#ifdef SIGCHLD
  SIGNO_CASE(SIGCHLD);
#endif

#ifdef SIGSTKFLT
  SIGNO_CASE(SIGSTKFLT);
#endif


#ifdef SIGCONT
  SIGNO_CASE(SIGCONT);
#endif

#ifdef SIGSTOP
  SIGNO_CASE(SIGSTOP);
#endif

#ifdef SIGTSTP
  SIGNO_CASE(SIGTSTP);
#endif

#ifdef SIGBREAK
  SIGNO_CASE(SIGBREAK);
#endif

#ifdef SIGTTIN
  SIGNO_CASE(SIGTTIN);
#endif

#ifdef SIGTTOU
  SIGNO_CASE(SIGTTOU);
#endif

#ifdef SIGURG
  SIGNO_CASE(SIGURG);
#endif

#ifdef SIGXCPU
  SIGNO_CASE(SIGXCPU);
#endif

#ifdef SIGXFSZ
  SIGNO_CASE(SIGXFSZ);
#endif

#ifdef SIGVTALRM
  SIGNO_CASE(SIGVTALRM);
#endif

#ifdef SIGPROF
  SIGNO_CASE(SIGPROF);
#endif

#ifdef SIGWINCH
  SIGNO_CASE(SIGWINCH);
#endif

#ifdef SIGIO
  SIGNO_CASE(SIGIO);
#endif

#ifdef SIGPOLL
# if SIGPOLL != SIGIO
  SIGNO_CASE(SIGPOLL);
# endif
#endif

#ifdef SIGLOST
  SIGNO_CASE(SIGLOST);
#endif

#ifdef SIGPWR
# if SIGPWR != SIGLOST
  SIGNO_CASE(SIGPWR);
# endif
#endif

#ifdef SIGSYS
  SIGNO_CASE(SIGSYS);
#endif

  default: return "";
  }
}


Local<Value> ErrnoException(int errorno,
                            const char *syscall,
                            const char *msg,
                            const char *path) {
  Local<Value> e;
  Local<String> estring = String::NewSymbol(errno_string(errorno));
  if (!msg[0]) {
    msg = strerror(errorno);
  }
  Local<String> message = String::NewSymbol(msg);

  Local<String> cons1 = String::Concat(estring, String::NewSymbol(", "));
  Local<String> cons2 = String::Concat(cons1, message);

  if (syscall_symbol.IsEmpty()) {
    syscall_symbol = NODE_PSYMBOL("syscall");
    errno_symbol = NODE_PSYMBOL("errno");
    errpath_symbol = NODE_PSYMBOL("path");
    code_symbol = NODE_PSYMBOL("code");
  }

  if (path) {
    Local<String> cons3 = String::Concat(cons2, String::NewSymbol(" '"));
    Local<String> cons4 = String::Concat(cons3, String::New(path));
    Local<String> cons5 = String::Concat(cons4, String::NewSymbol("'"));
    e = Exception::Error(cons5);
  } else {
    e = Exception::Error(cons2);
  }

  Local<Object> obj = e->ToObject();

  obj->Set(errno_symbol, Integer::New(errorno, node_isolate));
  obj->Set(code_symbol, estring);
  if (path) obj->Set(errpath_symbol, String::New(path));
  if (syscall) obj->Set(syscall_symbol, String::NewSymbol(syscall));
  return e;
}


static const char* get_uv_errno_string(int errorno) {
  uv_err_t err;
  memset(&err, 0, sizeof err);
  err.code = (uv_err_code)errorno;
  return uv_err_name(err);
}


static const char* get_uv_errno_message(int errorno) {
  uv_err_t err;
  memset(&err, 0, sizeof err);
  err.code = (uv_err_code)errorno;
  return uv_strerror(err);
}


// hack alert! copy of ErrnoException, tuned for uv errors
Local<Value> UVException(int errorno,
                         const char *syscall,
                         const char *msg,
                         const char *path) {
  if (syscall_symbol.IsEmpty()) {
    syscall_symbol = NODE_PSYMBOL("syscall");
    errno_symbol = NODE_PSYMBOL("errno");
    errpath_symbol = NODE_PSYMBOL("path");
    code_symbol = NODE_PSYMBOL("code");
  }

  if (!msg || !msg[0])
    msg = get_uv_errno_message(errorno);

  Local<String> estring = String::NewSymbol(get_uv_errno_string(errorno));
  Local<String> message = String::NewSymbol(msg);
  Local<String> cons1 = String::Concat(estring, String::NewSymbol(", "));
  Local<String> cons2 = String::Concat(cons1, message);

  Local<Value> e;

  Local<String> path_str;

  if (path) {
#ifdef _WIN32
    if (strncmp(path, "\\\\?\\UNC\\", 8) == 0) {
      path_str = String::Concat(String::New("\\\\"), String::New(path + 8));
    } else if (strncmp(path, "\\\\?\\", 4) == 0) {
      path_str = String::New(path + 4);
    } else {
      path_str = String::New(path);
    }
#else
    path_str = String::New(path);
#endif

    Local<String> cons3 = String::Concat(cons2, String::NewSymbol(" '"));
    Local<String> cons4 = String::Concat(cons3, path_str);
    Local<String> cons5 = String::Concat(cons4, String::NewSymbol("'"));
    e = Exception::Error(cons5);
  } else {
    e = Exception::Error(cons2);
  }

  Local<Object> obj = e->ToObject();

  // TODO errno should probably go
  obj->Set(errno_symbol, Integer::New(errorno, node_isolate));
  obj->Set(code_symbol, estring);
  if (path) obj->Set(errpath_symbol, path_str);
  if (syscall) obj->Set(syscall_symbol, String::NewSymbol(syscall));
  return e;
}


#ifdef _WIN32
// Does about the same as strerror(),
// but supports all windows error messages
static const char *winapi_strerror(const int errorno) {
  char *errmsg = NULL;

  FormatMessage(FORMAT_MESSAGE_ALLOCATE_BUFFER | FORMAT_MESSAGE_FROM_SYSTEM |
      FORMAT_MESSAGE_IGNORE_INSERTS, NULL, errorno,
      MAKELANGID(LANG_NEUTRAL, SUBLANG_DEFAULT), (LPTSTR)&errmsg, 0, NULL);

  if (errmsg) {
    // Remove trailing newlines
    for (int i = strlen(errmsg) - 1;
        i >= 0 && (errmsg[i] == '\n' || errmsg[i] == '\r'); i--) {
      errmsg[i] = '\0';
    }

    return errmsg;
  } else {
    // FormatMessage failed
    return "Unknown error";
  }
}


Local<Value> WinapiErrnoException(int errorno,
                                  const char* syscall,
                                  const char* msg,
                                  const char* path) {
  Local<Value> e;
  if (!msg || !msg[0]) {
    msg = winapi_strerror(errorno);
  }
  Local<String> message = String::NewSymbol(msg);

  if (syscall_symbol.IsEmpty()) {
    syscall_symbol = NODE_PSYMBOL("syscall");
    errno_symbol = NODE_PSYMBOL("errno");
    errpath_symbol = NODE_PSYMBOL("path");
    code_symbol = NODE_PSYMBOL("code");
  }

  if (path) {
    Local<String> cons1 = String::Concat(message, String::NewSymbol(" '"));
    Local<String> cons2 = String::Concat(cons1, String::New(path));
    Local<String> cons3 = String::Concat(cons2, String::NewSymbol("'"));
    e = Exception::Error(cons3);
  } else {
    e = Exception::Error(message);
  }

  Local<Object> obj = e->ToObject();

  obj->Set(errno_symbol, Integer::New(errorno, node_isolate));
  if (path) obj->Set(errpath_symbol, String::New(path));
  if (syscall) obj->Set(syscall_symbol, String::NewSymbol(syscall));
  return e;
}
#endif


Handle<Value> FromConstructorTemplate(Persistent<FunctionTemplate> t,
                                      const Arguments& args) {
  HandleScope scope(node_isolate);
  Local<Value> argv[32];
  unsigned argc = args.Length();
  if (argc > ARRAY_SIZE(argv)) argc = ARRAY_SIZE(argv);
  for (unsigned i = 0; i < argc; ++i) argv[i] = args[i];
  return scope.Close(t->GetFunction()->NewInstance(argc, argv));
}


Handle<Value> UsingDomains(const Arguments& args) {
  HandleScope scope;
  if (using_domains)
    return scope.Close(Undefined());
  using_domains = true;
  Local<Value> tdc_v = process->Get(String::New("_tickDomainCallback"));
  Local<Value> ndt_v = process->Get(String::New("_nextDomainTick"));
  if (!tdc_v->IsFunction()) {
    fprintf(stderr, "process._tickDomainCallback assigned to non-function\n");
    abort();
  }
  if (!ndt_v->IsFunction()) {
    fprintf(stderr, "process._nextDomainTick assigned to non-function\n");
    abort();
  }
  Local<Function> tdc = tdc_v.As<Function>();
  Local<Function> ndt = ndt_v.As<Function>();
  process->Set(String::New("_tickCallback"), tdc);
  process->Set(String::New("nextTick"), ndt);
  process_tickCallback = Persistent<Function>::New(tdc);
  return Undefined();
}


Handle<Value>
MakeDomainCallback(const Handle<Object> object,
                   const Handle<Function> callback,
                   int argc,
                   Handle<Value> argv[]) {
  // TODO Hook for long stack traces to be made here.

<<<<<<< HEAD
  // lazy load _tickDomainCallback
  if (process_tickDomainCallback.IsEmpty()) {
    Local<Value> cb_v = process->Get(String::New("_tickDomainCallback"));
    if (!cb_v->IsFunction()) {
      fprintf(stderr, "process._tickDomainCallback assigned to non-function\n");
      abort();
    }
    Local<Function> cb = cb_v.As<Function>();
    process_tickDomainCallback = Persistent<Function>::New(node_isolate, cb);
  }

=======
>>>>>>> 708e8589
  // lazy load domain specific symbols
  if (enter_symbol.IsEmpty()) {
    enter_symbol = NODE_PSYMBOL("enter");
    exit_symbol = NODE_PSYMBOL("exit");
    disposed_symbol = NODE_PSYMBOL("_disposed");
  }

  Local<Value> domain_v = object->Get(domain_symbol);
  Local<Object> domain;
  Local<Function> enter;
  Local<Function> exit;

  TryCatch try_catch;

<<<<<<< HEAD
  domain = domain_v->ToObject();
  assert(!domain.IsEmpty());
  if (domain->Get(disposed_symbol)->IsTrue()) {
    // domain has been disposed of.
    return Undefined(node_isolate);
  }
  enter = Local<Function>::Cast(domain->Get(enter_symbol));
  assert(!enter.IsEmpty());
  enter->Call(domain, 0, NULL);

  if (try_catch.HasCaught()) {
    FatalException(try_catch);
    return Undefined(node_isolate);
=======
  bool has_domain = domain_v->IsObject();
  if (has_domain) {
    domain = domain_v->ToObject();
    assert(!domain.IsEmpty());
    if (domain->Get(disposed_symbol)->IsTrue()) {
      // domain has been disposed of.
      return Undefined();
    }
    enter = Local<Function>::Cast(domain->Get(enter_symbol));
    assert(!enter.IsEmpty());
    enter->Call(domain, 0, NULL);

    if (try_catch.HasCaught()) {
      FatalException(try_catch);
      return Undefined();
    }
>>>>>>> 708e8589
  }

  Local<Value> ret = callback->Call(object, argc, argv);

  if (try_catch.HasCaught()) {
    FatalException(try_catch);
    return Undefined(node_isolate);
  }

  if (has_domain) {
    exit = Local<Function>::Cast(domain->Get(exit_symbol));
    assert(!exit.IsEmpty());
    exit->Call(domain, 0, NULL);

<<<<<<< HEAD
  if (try_catch.HasCaught()) {
    FatalException(try_catch);
    return Undefined(node_isolate);
=======
    if (try_catch.HasCaught()) {
      FatalException(try_catch);
      return Undefined();
    }
>>>>>>> 708e8589
  }

  if (tick_infobox.length == 0) {
    tick_infobox.index = 0;
    tick_infobox.depth = 0;
    return ret;
  }

  // process nextTicks after call
  process_tickCallback->Call(process, 0, NULL);

  if (try_catch.HasCaught()) {
    FatalException(try_catch);
    return Undefined(node_isolate);
  }

  return ret;
}


Handle<Value>
MakeCallback(const Handle<Object> object,
             const Handle<Function> callback,
             int argc,
             Handle<Value> argv[]) {
  // TODO Hook for long stack traces to be made here.

  // lazy load no domain next tick callbacks
  if (process_tickCallback.IsEmpty()) {
    Local<Value> cb_v = process->Get(String::New("_tickCallback"));
    if (!cb_v->IsFunction()) {
      fprintf(stderr, "process._tickCallback assigned to non-function\n");
      abort();
    }
    Local<Function> cb = cb_v.As<Function>();
    process_tickCallback = Persistent<Function>::New(node_isolate, cb);
  }

  TryCatch try_catch;

  Local<Value> ret = callback->Call(object, argc, argv);

  if (try_catch.HasCaught()) {
    FatalException(try_catch);
    return Undefined(node_isolate);
  }

  if (tick_infobox.length == 0) {
    tick_infobox.index = 0;
    tick_infobox.depth = 0;
    return ret;
  }

  // process nextTicks after call
  process_tickCallback->Call(process, 0, NULL);

  if (try_catch.HasCaught()) {
    FatalException(try_catch);
    return Undefined(node_isolate);
  }

  return ret;
}


Handle<Value>
MakeCallback(const Handle<Object> object,
             const Handle<String> symbol,
             int argc,
             Handle<Value> argv[]) {
  HandleScope scope(node_isolate);

  Local<Function> callback = object->Get(symbol).As<Function>();

  if (using_domains)
    return scope.Close(MakeDomainCallback(object, callback, argc, argv));
  return scope.Close(MakeCallback(object, callback, argc, argv));
}


Handle<Value>
MakeCallback(const Handle<Object> object,
             const char* method,
             int argc,
             Handle<Value> argv[]) {
  HandleScope scope(node_isolate);

  Handle<Value> ret =
    MakeCallback(object, String::NewSymbol(method), argc, argv);

  return scope.Close(ret);
}


void SetErrno(uv_err_t err) {
  HandleScope scope(node_isolate);

  static Persistent<String> errno_symbol;
  if (errno_symbol.IsEmpty()) {
    errno_symbol = NODE_PSYMBOL("_errno");
  }

  if (err.code == UV_UNKNOWN) {
    char errno_buf[100];
    snprintf(errno_buf, 100, "Unknown system errno %d", err.sys_errno_);
    process->Set(errno_symbol, String::New(errno_buf));
  } else {
    process->Set(errno_symbol, String::NewSymbol(uv_err_name(err)));
  }
}


enum encoding ParseEncoding(Handle<Value> encoding_v, enum encoding _default) {
  HandleScope scope(node_isolate);

  if (!encoding_v->IsString()) return _default;

  String::Utf8Value encoding(encoding_v);

  if (strcasecmp(*encoding, "utf8") == 0) {
    return UTF8;
  } else if (strcasecmp(*encoding, "utf-8") == 0) {
    return UTF8;
  } else if (strcasecmp(*encoding, "ascii") == 0) {
    return ASCII;
  } else if (strcasecmp(*encoding, "base64") == 0) {
    return BASE64;
  } else if (strcasecmp(*encoding, "ucs2") == 0) {
    return UCS2;
  } else if (strcasecmp(*encoding, "ucs-2") == 0) {
    return UCS2;
  } else if (strcasecmp(*encoding, "utf16le") == 0) {
    return UCS2;
  } else if (strcasecmp(*encoding, "utf-16le") == 0) {
    return UCS2;
  } else if (strcasecmp(*encoding, "binary") == 0) {
    return BINARY;
  } else if (strcasecmp(*encoding, "buffer") == 0) {
    return BUFFER;
  } else if (strcasecmp(*encoding, "hex") == 0) {
    return HEX;
  } else if (strcasecmp(*encoding, "raw") == 0) {
    if (!no_deprecation) {
      fprintf(stderr, "'raw' (array of integers) has been removed. "
                      "Use 'binary'.\n");
    }
    return BINARY;
  } else if (strcasecmp(*encoding, "raws") == 0) {
    if (!no_deprecation) {
      fprintf(stderr, "'raws' encoding has been renamed to 'binary'. "
                      "Please update your code.\n");
    }
    return BINARY;
  } else {
    return _default;
  }
}

Local<Value> Encode(const void *buf, size_t len, enum encoding encoding) {
  HandleScope scope(node_isolate);

  if (encoding == BUFFER) {
    return scope.Close(
        Buffer::New(static_cast<const char*>(buf), len)->handle_);
  }

  if (!len) return scope.Close(String::Empty(node_isolate));

  if (encoding == BINARY) {
    const unsigned char *cbuf = static_cast<const unsigned char*>(buf);
    uint16_t * twobytebuf = new uint16_t[len];
    for (size_t i = 0; i < len; i++) {
      // XXX is the following line platform independent?
      twobytebuf[i] = cbuf[i];
    }
    Local<String> chunk = String::New(twobytebuf, len);
    delete [] twobytebuf; // TODO use ExternalTwoByteString?
    return scope.Close(chunk);
  }

  // utf8 or ascii encoding
  Local<String> chunk = String::New((const char*)buf, len);
  return scope.Close(chunk);
}

// Returns -1 if the handle was not valid for decoding
ssize_t DecodeBytes(v8::Handle<v8::Value> val, enum encoding encoding) {
  HandleScope scope(node_isolate);

  if (val->IsArray()) {
    fprintf(stderr, "'raw' encoding (array of integers) has been removed. "
                    "Use 'binary'.\n");
    assert(0);
    return -1;
  }

  if ((encoding == BUFFER || encoding == BINARY) && Buffer::HasInstance(val)) {
    return Buffer::Length(val->ToObject());
  }

  Local<String> str = val->ToString();

  if (encoding == UTF8) return str->Utf8Length();
  else if (encoding == UCS2) return str->Length() * 2;
  else if (encoding == HEX) return str->Length() / 2;

  return str->Length();
}

#ifndef MIN
# define MIN(a, b) ((a) < (b) ? (a) : (b))
#endif

// Returns number of bytes written.
ssize_t DecodeWrite(char *buf,
                    size_t buflen,
                    v8::Handle<v8::Value> val,
                    enum encoding encoding) {
  HandleScope scope(node_isolate);

  // XXX
  // A lot of improvement can be made here. See:
  // http://code.google.com/p/v8/issues/detail?id=270
  // http://groups.google.com/group/v8-dev/browse_thread/thread/dba28a81d9215291/ece2b50a3b4022c
  // http://groups.google.com/group/v8-users/browse_thread/thread/1f83b0ba1f0a611

  if (val->IsArray()) {
    fprintf(stderr, "'raw' encoding (array of integers) has been removed. "
                    "Use 'binary'.\n");
    assert(0);
    return -1;
  }

  bool is_buffer = Buffer::HasInstance(val);

  if (is_buffer && (encoding == BINARY || encoding == BUFFER)) {
    // fast path, copy buffer data
    const char* data = Buffer::Data(val.As<Object>());
    size_t size = Buffer::Length(val.As<Object>());
    size_t len = size < buflen ? size : buflen;
    memcpy(buf, data, len);
    return len;
  }

  Local<String> str;

  if (is_buffer) { // slow path, convert to binary string
    Local<Value> arg = String::New("binary");
    str = MakeCallback(val.As<Object>(), "toString", 1, &arg)->ToString();
  }
  else {
    str = val->ToString();
  }

  if (encoding == UTF8) {
    str->WriteUtf8(buf, buflen, NULL, String::HINT_MANY_WRITES_EXPECTED);
    return buflen;
  }

  if (encoding == ASCII) {
    str->WriteOneByte(reinterpret_cast<uint8_t*>(buf),
                      0,
                      buflen,
                      String::HINT_MANY_WRITES_EXPECTED);
    return buflen;
  }

  // THIS IS AWFUL!!! FIXME

  assert(encoding == BINARY);

  uint16_t * twobytebuf = new uint16_t[buflen];

  str->Write(twobytebuf, 0, buflen, String::HINT_MANY_WRITES_EXPECTED);

  for (size_t i = 0; i < buflen; i++) {
    unsigned char *b = reinterpret_cast<unsigned char*>(&twobytebuf[i]);
    buf[i] = b[0];
  }

  delete [] twobytebuf;

  return buflen;
}

void DisplayExceptionLine (TryCatch &try_catch) {
  // Prevent re-entry into this function.  For example, if there is
  // a throw from a program in vm.runInThisContext(code, filename, true),
  // then we want to show the original failure, not the secondary one.
  static bool displayed_error = false;

  if (displayed_error) return;
  displayed_error = true;

  HandleScope scope(node_isolate);

  Handle<Message> message = try_catch.Message();

  uv_tty_reset_mode();

  fprintf(stderr, "\n");

  if (!message.IsEmpty()) {
    // Print (filename):(line number): (message).
    String::Utf8Value filename(message->GetScriptResourceName());
    const char* filename_string = *filename;
    int linenum = message->GetLineNumber();
    fprintf(stderr, "%s:%i\n", filename_string, linenum);
    // Print line of source code.
    String::Utf8Value sourceline(message->GetSourceLine());
    const char* sourceline_string = *sourceline;

    // Because of how node modules work, all scripts are wrapped with a
    // "function (module, exports, __filename, ...) {"
    // to provide script local variables.
    //
    // When reporting errors on the first line of a script, this wrapper
    // function is leaked to the user. There used to be a hack here to
    // truncate off the first 62 characters, but it caused numerous other
    // problems when vm.runIn*Context() methods were used for non-module
    // code.
    //
    // If we ever decide to re-instate such a hack, the following steps
    // must be taken:
    //
    // 1. Pass a flag around to say "this code was wrapped"
    // 2. Update the stack frame output so that it is also correct.
    //
    // It would probably be simpler to add a line rather than add some
    // number of characters to the first line, since V8 truncates the
    // sourceline to 78 characters, and we end up not providing very much
    // useful debugging info to the user if we remove 62 characters.

    int start = message->GetStartColumn();
    int end = message->GetEndColumn();

    // fprintf(stderr, "---\nsourceline:%s\noffset:%d\nstart:%d\nend:%d\n---\n", sourceline_string, start, end);

    fprintf(stderr, "%s\n", sourceline_string);
    // Print wavy underline (GetUnderline is deprecated).
    for (int i = 0; i < start; i++) {
      fputc((sourceline_string[i] == '\t') ? '\t' : ' ', stderr);
    }
    for (int i = start; i < end; i++) {
      fputc('^', stderr);
    }
    fputc('\n', stderr);
  }
}


static void ReportException(TryCatch &try_catch, bool show_line) {
  HandleScope scope(node_isolate);

  if (show_line) DisplayExceptionLine(try_catch);

  String::Utf8Value trace(try_catch.StackTrace());

  // range errors have a trace member set to undefined
  if (trace.length() > 0 && !try_catch.StackTrace()->IsUndefined()) {
    fprintf(stderr, "%s\n", *trace);
  } else {
    // this really only happens for RangeErrors, since they're the only
    // kind that won't have all this info in the trace, or when non-Error
    // objects are thrown manually.
    Local<Value> er = try_catch.Exception();
    bool isErrorObject = er->IsObject() &&
      !(er->ToObject()->Get(String::New("message"))->IsUndefined()) &&
      !(er->ToObject()->Get(String::New("name"))->IsUndefined());

    if (isErrorObject) {
      String::Utf8Value name(er->ToObject()->Get(String::New("name")));
      fprintf(stderr, "%s: ", *name);
    }

    String::Utf8Value msg(!isErrorObject ? er
                         : er->ToObject()->Get(String::New("message")));
    fprintf(stderr, "%s\n", *msg);
  }

  fflush(stderr);
}

// Executes a str within the current v8 context.
Local<Value> ExecuteString(Handle<String> source, Handle<Value> filename) {
  HandleScope scope(node_isolate);
  TryCatch try_catch;

  Local<v8::Script> script = v8::Script::Compile(source, filename);
  if (script.IsEmpty()) {
    ReportException(try_catch, true);
    exit(3);
  }

  Local<Value> result = script->Run();
  if (result.IsEmpty()) {
    ReportException(try_catch, true);
    exit(4);
  }

  return scope.Close(result);
}


static Handle<Value> GetActiveRequests(const Arguments& args) {
  HandleScope scope(node_isolate);

  Local<Array> ary = Array::New();
  ngx_queue_t* q = NULL;
  int i = 0;

  ngx_queue_foreach(q, &req_wrap_queue) {
    ReqWrap<uv_req_t>* w = container_of(q, ReqWrap<uv_req_t>, req_wrap_queue_);
    if (w->object_.IsEmpty()) continue;
    ary->Set(i++, w->object_);
  }

  return scope.Close(ary);
}


// Non-static, friend of HandleWrap. Could have been a HandleWrap method but
// implemented here for consistency with GetActiveRequests().
Handle<Value> GetActiveHandles(const Arguments& args) {
  HandleScope scope(node_isolate);

  Local<Array> ary = Array::New();
  ngx_queue_t* q = NULL;
  int i = 0;

  Local<String> owner_sym = String::New("owner");

  ngx_queue_foreach(q, &handle_wrap_queue) {
    HandleWrap* w = container_of(q, HandleWrap, handle_wrap_queue_);
    if (w->object_.IsEmpty() || (w->flags_ & HandleWrap::kUnref)) continue;
    Local<Value> obj = w->object_->Get(owner_sym);
    if (obj->IsUndefined()) obj = *w->object_;
    ary->Set(i++, obj);
  }

  return scope.Close(ary);
}


static Handle<Value> Abort(const Arguments& args) {
  abort();
  return Undefined(node_isolate);
}


static Handle<Value> Chdir(const Arguments& args) {
  HandleScope scope(node_isolate);

  if (args.Length() != 1 || !args[0]->IsString()) {
    return ThrowException(Exception::Error(String::New("Bad argument.")));
  }

  String::Utf8Value path(args[0]);

  uv_err_t r = uv_chdir(*path);

  if (r.code != UV_OK) {
    return ThrowException(UVException(r.code, "uv_chdir"));
  }

  return Undefined(node_isolate);
}


static Handle<Value> Cwd(const Arguments& args) {
  HandleScope scope(node_isolate);
#ifdef _WIN32
  /* MAX_PATH is in characters, not bytes. Make sure we have enough headroom. */
  char buf[MAX_PATH * 4 + 1];
#else
  char buf[PATH_MAX + 1];
#endif

  uv_err_t r = uv_cwd(buf, ARRAY_SIZE(buf) - 1);
  if (r.code != UV_OK) {
    return ThrowException(UVException(r.code, "uv_cwd"));
  }

  buf[ARRAY_SIZE(buf) - 1] = '\0';
  Local<String> cwd = String::New(buf);

  return scope.Close(cwd);
}


static Handle<Value> Umask(const Arguments& args) {
  HandleScope scope(node_isolate);
  unsigned int old;

  if (args.Length() < 1 || args[0]->IsUndefined()) {
    old = umask(0);
    umask((mode_t)old);

  } else if(!args[0]->IsInt32() && !args[0]->IsString()) {
    return ThrowException(Exception::TypeError(
          String::New("argument must be an integer or octal string.")));

  } else {
    int oct;
    if(args[0]->IsInt32()) {
      oct = args[0]->Uint32Value();
    } else {
      oct = 0;
      String::Utf8Value str(args[0]);

      // Parse the octal string.
      for (int i = 0; i < str.length(); i++) {
        char c = (*str)[i];
        if (c > '7' || c < '0') {
          return ThrowException(Exception::TypeError(
                String::New("invalid octal string")));
        }
        oct *= 8;
        oct += c - '0';
      }
    }
    old = umask(static_cast<mode_t>(oct));
  }

  return scope.Close(Uint32::New(old, node_isolate));
}


#ifdef __POSIX__

static const uid_t uid_not_found = static_cast<uid_t>(-1);
static const gid_t gid_not_found = static_cast<gid_t>(-1);


static uid_t uid_by_name(const char* name) {
  struct passwd pwd;
  struct passwd* pp;
  char buf[8192];
  int rc;

  errno = 0;
  pp = NULL;

  if ((rc = getpwnam_r(name, &pwd, buf, sizeof(buf), &pp)) == 0 && pp != NULL) {
    return pp->pw_uid;
  }

  return uid_not_found;
}


static char* name_by_uid(uid_t uid) {
  struct passwd pwd;
  struct passwd* pp;
  char buf[8192];
  int rc;

  errno = 0;
  pp = NULL;

  if ((rc = getpwuid_r(uid, &pwd, buf, sizeof(buf), &pp)) == 0 && pp != NULL) {
    return strdup(pp->pw_name);
  }

  if (rc == 0) {
    errno = ENOENT;
  }

  return NULL;
}


static gid_t gid_by_name(const char* name) {
  struct group pwd;
  struct group* pp;
  char buf[8192];
  int rc;

  errno = 0;
  pp = NULL;

  if ((rc = getgrnam_r(name, &pwd, buf, sizeof(buf), &pp)) == 0 && pp != NULL) {
    return pp->gr_gid;
  }

  return gid_not_found;
}


#if 0  // For future use.
static const char* name_by_gid(gid_t gid) {
  struct group pwd;
  struct group* pp;
  char buf[8192];
  int rc;

  errno = 0;
  pp = NULL;

  if ((rc = getgrgid_r(gid, &pwd, buf, sizeof(buf), &pp)) == 0 && pp != NULL) {
    return strdup(pp->gr_name);
  }

  if (rc == 0) {
    errno = ENOENT;
  }

  return NULL;
}
#endif


static uid_t uid_by_name(Handle<Value> value) {
  if (value->IsUint32()) {
    return static_cast<uid_t>(value->Uint32Value());
  } else {
    String::Utf8Value name(value);
    return uid_by_name(*name);
  }
}


static gid_t gid_by_name(Handle<Value> value) {
  if (value->IsUint32()) {
    return static_cast<gid_t>(value->Uint32Value());
  } else {
    String::Utf8Value name(value);
    return gid_by_name(*name);
  }
}


static Handle<Value> GetUid(const Arguments& args) {
  HandleScope scope(node_isolate);
  int uid = getuid();
  return scope.Close(Integer::New(uid, node_isolate));
}


static Handle<Value> GetGid(const Arguments& args) {
  HandleScope scope(node_isolate);
  int gid = getgid();
  return scope.Close(Integer::New(gid, node_isolate));
}


static Handle<Value> SetGid(const Arguments& args) {
  HandleScope scope(node_isolate);

  if (!args[0]->IsUint32() && !args[0]->IsString()) {
    return ThrowTypeError("setgid argument must be a number or a string");
  }

  gid_t gid = gid_by_name(args[0]);

  if (gid == gid_not_found) {
    return ThrowError("setgid group id does not exist");
  }

  if (setgid(gid)) {
    return ThrowException(ErrnoException(errno, "setgid"));
  }

  return Undefined(node_isolate);
}


static Handle<Value> SetUid(const Arguments& args) {
  HandleScope scope(node_isolate);

  if (!args[0]->IsUint32() && !args[0]->IsString()) {
    return ThrowTypeError("setuid argument must be a number or a string");
  }

  uid_t uid = uid_by_name(args[0]);

  if (uid == uid_not_found) {
    return ThrowError("setuid user id does not exist");
  }

  if (setuid(uid)) {
    return ThrowException(ErrnoException(errno, "setuid"));
  }

  return Undefined(node_isolate);
}


static Handle<Value> GetGroups(const Arguments& args) {
  HandleScope scope(node_isolate);

  int ngroups = getgroups(0, NULL);

  if (ngroups == -1) {
    return ThrowException(ErrnoException(errno, "getgroups"));
  }

  gid_t* groups = new gid_t[ngroups];

  ngroups = getgroups(ngroups, groups);

  if (ngroups == -1) {
    delete[] groups;
    return ThrowException(ErrnoException(errno, "getgroups"));
  }

  Local<Array> groups_list = Array::New(ngroups);
  bool seen_egid = false;
  gid_t egid = getegid();

  for (int i = 0; i < ngroups; i++) {
    groups_list->Set(i, Integer::New(groups[i], node_isolate));
    if (groups[i] == egid) seen_egid = true;
  }

  delete[] groups;

  if (seen_egid == false) {
    groups_list->Set(ngroups, Integer::New(egid, node_isolate));
  }

  return scope.Close(groups_list);
}


static Handle<Value> SetGroups(const Arguments& args) {
  HandleScope scope(node_isolate);

  if (!args[0]->IsArray()) {
    return ThrowTypeError("argument 1 must be an array");
  }

  Local<Array> groups_list = args[0].As<Array>();
  size_t size = groups_list->Length();
  gid_t* groups = new gid_t[size];

  for (size_t i = 0; i < size; i++) {
    gid_t gid = gid_by_name(groups_list->Get(i));

    if (gid == gid_not_found) {
      delete[] groups;
      return ThrowError("group name not found");
    }

    groups[i] = gid;
  }

  int rc = setgroups(size, groups);
  delete[] groups;

  if (rc == -1) {
    return ThrowException(ErrnoException(errno, "setgroups"));
  }

  return Undefined(node_isolate);
}


static Handle<Value> InitGroups(const Arguments& args) {
  HandleScope scope(node_isolate);

  if (!args[0]->IsUint32() && !args[0]->IsString()) {
    return ThrowTypeError("argument 1 must be a number or a string");
  }

  if (!args[1]->IsUint32() && !args[1]->IsString()) {
    return ThrowTypeError("argument 2 must be a number or a string");
  }

  String::Utf8Value arg0(args[0]);
  gid_t extra_group;
  bool must_free;
  char* user;

  if (args[0]->IsUint32()) {
    user = name_by_uid(args[0]->Uint32Value());
    must_free = true;
  } else {
    user = *arg0;
    must_free = false;
  }

  if (user == NULL) {
    return ThrowError("initgroups user not found");
  }

  extra_group = gid_by_name(args[1]);

  if (extra_group == gid_not_found) {
    if (must_free) free(user);
    return ThrowError("initgroups extra group not found");
  }

  int rc = initgroups(user, extra_group);

  if (must_free) {
    free(user);
  }

  if (rc) {
    return ThrowException(ErrnoException(errno, "initgroups"));
  }

  return Undefined(node_isolate);
}

#endif // __POSIX__


v8::Handle<v8::Value> Exit(const v8::Arguments& args) {
  HandleScope scope(node_isolate);
  exit(args[0]->IntegerValue());
  return Undefined(node_isolate);
}


static Handle<Value> Uptime(const Arguments& args) {
  HandleScope scope(node_isolate);
  double uptime;

  uv_err_t err = uv_uptime(&uptime);

  if (err.code != UV_OK) {
    return Undefined(node_isolate);
  }

  return scope.Close(Number::New(uptime - prog_start_time));
}


v8::Handle<v8::Value> MemoryUsage(const v8::Arguments& args) {
  HandleScope scope(node_isolate);

  size_t rss;

  uv_err_t err = uv_resident_set_memory(&rss);

  if (err.code != UV_OK) {
    return ThrowException(UVException(err.code, "uv_resident_set_memory"));
  }

  Local<Object> info = Object::New();

  if (rss_symbol.IsEmpty()) {
    rss_symbol = NODE_PSYMBOL("rss");
    heap_total_symbol = NODE_PSYMBOL("heapTotal");
    heap_used_symbol = NODE_PSYMBOL("heapUsed");
  }

  info->Set(rss_symbol, Number::New(rss));

  // V8 memory usage
  HeapStatistics v8_heap_stats;
  node_isolate->GetHeapStatistics(&v8_heap_stats);
  info->Set(heap_total_symbol,
            Integer::NewFromUnsigned(v8_heap_stats.total_heap_size(),
                                     node_isolate));
  info->Set(heap_used_symbol,
            Integer::NewFromUnsigned(v8_heap_stats.used_heap_size(),
                                     node_isolate));

  return scope.Close(info);
}


Handle<Value> Kill(const Arguments& args) {
  HandleScope scope(node_isolate);

  if (args.Length() != 2) {
    return ThrowException(Exception::Error(String::New("Bad argument.")));
  }

  int pid = args[0]->IntegerValue();
  int sig = args[1]->Int32Value();
  uv_err_t err = uv_kill(pid, sig);

  if (err.code != UV_OK) {
    SetErrno(err);
    return scope.Close(Integer::New(-1, node_isolate));
  }

  return Undefined(node_isolate);
}

// used in Hrtime() below
#define NANOS_PER_SEC 1000000000

// Hrtime exposes libuv's uv_hrtime() high-resolution timer.
// The value returned by uv_hrtime() is a 64-bit int representing nanoseconds,
// so this function instead returns an Array with 2 entries representing seconds
// and nanoseconds, to avoid any integer overflow possibility.
// Pass in an Array from a previous hrtime() call to instead get a time diff.
Handle<Value> Hrtime(const v8::Arguments& args) {
  HandleScope scope(node_isolate);

  uint64_t t = uv_hrtime();

  if (args.Length() > 0) {
    // return a time diff tuple
    if (!args[0]->IsArray()) {
      Local<Value> exception = Exception::TypeError(
          String::New("process.hrtime() only accepts an Array tuple."));
      return ThrowException(exception);
    }
    Local<Array> inArray = Local<Array>::Cast(args[0]);
    uint64_t seconds = inArray->Get(0)->Uint32Value();
    uint64_t nanos = inArray->Get(1)->Uint32Value();
    t -= (seconds * NANOS_PER_SEC) + nanos;
  }

  Local<Array> tuple = Array::New(2);
  tuple->Set(0, Integer::NewFromUnsigned(t / NANOS_PER_SEC, node_isolate));
  tuple->Set(1, Integer::NewFromUnsigned(t % NANOS_PER_SEC, node_isolate));

  return scope.Close(tuple);
}


typedef void (UV_DYNAMIC* extInit)(Handle<Object> exports);

// DLOpen is process.dlopen(module, filename).
// Used to load 'module.node' dynamically shared objects.
Handle<Value> DLOpen(const v8::Arguments& args) {
  HandleScope scope(node_isolate);
  char symbol[1024], *base, *pos;
  uv_lib_t lib;
  int r;

  if (args.Length() < 2) {
    Local<Value> exception = Exception::Error(
        String::New("process.dlopen takes exactly 2 arguments."));
    return ThrowException(exception);
  }

  Local<Object> module = args[0]->ToObject(); // Cast
  String::Utf8Value filename(args[1]); // Cast

  if (exports_symbol.IsEmpty()) {
    exports_symbol = NODE_PSYMBOL("exports");
  }
  Local<Object> exports = module->Get(exports_symbol)->ToObject();

  if (uv_dlopen(*filename, &lib)) {
    Local<String> errmsg = String::New(uv_dlerror(&lib));
#ifdef _WIN32
    // Windows needs to add the filename into the error message
    errmsg = String::Concat(errmsg, args[1]->ToString());
#endif
    return ThrowException(Exception::Error(errmsg));
  }

  String::Utf8Value path(args[1]);
  base = *path;

  /* Find the shared library filename within the full path. */
#ifdef __POSIX__
  pos = strrchr(base, '/');
  if (pos != NULL) {
    base = pos + 1;
  }
#else // Windows
  for (;;) {
    pos = strpbrk(base, "\\/:");
    if (pos == NULL) {
      break;
    }
    base = pos + 1;
  }
#endif

  /* Strip the .node extension. */
  pos = strrchr(base, '.');
  if (pos != NULL) {
    *pos = '\0';
  }

  /* Add the `_module` suffix to the extension name. */
  r = snprintf(symbol, sizeof symbol, "%s_module", base);
  if (r <= 0 || static_cast<size_t>(r) >= sizeof symbol) {
    Local<Value> exception =
        Exception::Error(String::New("Out of memory."));
    return ThrowException(exception);
  }

  /* Replace dashes with underscores. When loading foo-bar.node,
   * look for foo_bar_module, not foo-bar_module.
   */
  for (pos = symbol; *pos != '\0'; ++pos) {
    if (*pos == '-') *pos = '_';
  }

  node_module_struct *mod;
  if (uv_dlsym(&lib, symbol, reinterpret_cast<void**>(&mod))) {
    char errmsg[1024];
    snprintf(errmsg, sizeof(errmsg), "Symbol %s not found.", symbol);
    return ThrowError(errmsg);
  }

  if (mod->version != NODE_MODULE_VERSION) {
    char errmsg[1024];
    snprintf(errmsg,
             sizeof(errmsg),
             "Module version mismatch. Expected %d, got %d.",
             NODE_MODULE_VERSION, mod->version);
    return ThrowError(errmsg);
  }

  // Execute the C++ module
  mod->register_func(exports, module);

  // Tell coverity that 'handle' should not be freed when we return.
  // coverity[leaked_storage]
  return Undefined(node_isolate);
}


static void OnFatalError(const char* location, const char* message) {
  if (location) {
    fprintf(stderr, "FATAL ERROR: %s %s\n", location, message);
  } else {
    fprintf(stderr, "FATAL ERROR: %s\n", message);
  }
  exit(5);
}

void FatalException(TryCatch &try_catch) {
  HandleScope scope(node_isolate);

  if (fatal_exception_symbol.IsEmpty())
    fatal_exception_symbol = NODE_PSYMBOL("_fatalException");

  Local<Value> fatal_v = process->Get(fatal_exception_symbol);

  if (!fatal_v->IsFunction()) {
    // failed before the process._fatalException function was added!
    // this is probably pretty bad.  Nothing to do but report and exit.
    ReportException(try_catch, true);
    exit(6);
  }

  Local<Function> fatal_f = Local<Function>::Cast(fatal_v);

  Local<Value> error = try_catch.Exception();
  Local<Value> argv[] = { error };

  TryCatch fatal_try_catch;

  // this will return true if the JS layer handled it, false otherwise
  Local<Value> caught = fatal_f->Call(process, ARRAY_SIZE(argv), argv);

  if (fatal_try_catch.HasCaught()) {
    // the fatal exception function threw, so we must exit
    ReportException(fatal_try_catch, true);
    exit(7);
  }

  if (false == caught->BooleanValue()) {
    ReportException(try_catch, true);
    exit(8);
  }
}


Persistent<Object> binding_cache;
Persistent<Array> module_load_list;

static Handle<Value> Binding(const Arguments& args) {
  HandleScope scope(node_isolate);

  Local<String> module = args[0]->ToString();
  String::Utf8Value module_v(module);
  node_module_struct* modp;

  if (binding_cache.IsEmpty()) {
    binding_cache = Persistent<Object>::New(node_isolate, Object::New());
  }

  Local<Object> exports;

  if (binding_cache->Has(module)) {
    exports = binding_cache->Get(module)->ToObject();
    return scope.Close(exports);
  }

  // Append a string to process.moduleLoadList
  char buf[1024];
  snprintf(buf, 1024, "Binding %s", *module_v);
  uint32_t l = module_load_list->Length();
  module_load_list->Set(l, String::New(buf));

  if ((modp = get_builtin_module(*module_v)) != NULL) {
    exports = Object::New();
    // Internal bindings don't have a "module" object,
    // only exports.
    modp->register_func(exports, Undefined(node_isolate));
    binding_cache->Set(module, exports);

  } else if (!strcmp(*module_v, "constants")) {
    exports = Object::New();
    DefineConstants(exports);
    binding_cache->Set(module, exports);

  } else if (!strcmp(*module_v, "natives")) {
    exports = Object::New();
    DefineJavaScript(exports);
    binding_cache->Set(module, exports);

  } else {

    return ThrowException(Exception::Error(String::New("No such module")));
  }

  return scope.Close(exports);
}


static Handle<Value> ProcessTitleGetter(Local<String> property,
                                        const AccessorInfo& info) {
  HandleScope scope(node_isolate);
  char buffer[512];
  uv_get_process_title(buffer, sizeof(buffer));
  return scope.Close(String::New(buffer));
}


static void ProcessTitleSetter(Local<String> property,
                               Local<Value> value,
                               const AccessorInfo& info) {
  HandleScope scope(node_isolate);
  String::Utf8Value title(value);
  // TODO: protect with a lock
  uv_set_process_title(*title);
}


static Handle<Value> EnvGetter(Local<String> property,
                               const AccessorInfo& info) {
  HandleScope scope(node_isolate);
#ifdef __POSIX__
  String::Utf8Value key(property);
  const char* val = getenv(*key);
  if (val) {
    return scope.Close(String::New(val));
  }
#else  // _WIN32
  String::Value key(property);
  WCHAR buffer[32767]; // The maximum size allowed for environment variables.
  DWORD result = GetEnvironmentVariableW(reinterpret_cast<WCHAR*>(*key),
                                         buffer,
                                         ARRAY_SIZE(buffer));
  // If result >= sizeof buffer the buffer was too small. That should never
  // happen. If result == 0 and result != ERROR_SUCCESS the variable was not
  // not found.
  if ((result > 0 || GetLastError() == ERROR_SUCCESS) &&
      result < ARRAY_SIZE(buffer)) {
    return scope.Close(String::New(reinterpret_cast<uint16_t*>(buffer), result));
  }
#endif
  // Not found.  Fetch from prototype.
  return scope.Close(info.Data().As<Object>()->Get(property));
}


static Handle<Value> EnvSetter(Local<String> property,
                               Local<Value> value,
                               const AccessorInfo& info) {
  HandleScope scope(node_isolate);
#ifdef __POSIX__
  String::Utf8Value key(property);
  String::Utf8Value val(value);
  setenv(*key, *val, 1);
#else  // _WIN32
  String::Value key(property);
  String::Value val(value);
  WCHAR* key_ptr = reinterpret_cast<WCHAR*>(*key);
  // Environment variables that start with '=' are read-only.
  if (key_ptr[0] != L'=') {
    SetEnvironmentVariableW(key_ptr, reinterpret_cast<WCHAR*>(*val));
  }
#endif
  // Whether it worked or not, always return rval.
  return scope.Close(value);
}


static Handle<Integer> EnvQuery(Local<String> property,
                                const AccessorInfo& info) {
  HandleScope scope(node_isolate);
#ifdef __POSIX__
  String::Utf8Value key(property);
  if (getenv(*key)) {
    return scope.Close(Integer::New(0, node_isolate));
  }
#else  // _WIN32
  String::Value key(property);
  WCHAR* key_ptr = reinterpret_cast<WCHAR*>(*key);
  if (GetEnvironmentVariableW(key_ptr, NULL, 0) > 0 ||
      GetLastError() == ERROR_SUCCESS) {
    if (key_ptr[0] == L'=') {
      // Environment variables that start with '=' are hidden and read-only.
      return scope.Close(Integer::New(v8::ReadOnly ||
                                      v8::DontDelete ||
                                      v8::DontEnum,
                                      node_isolate));
    } else {
      return scope.Close(Integer::New(0, node_isolate));
    }
  }
#endif
  // Not found
  return scope.Close(Handle<Integer>());
}


static Handle<Boolean> EnvDeleter(Local<String> property,
                                  const AccessorInfo& info) {
  HandleScope scope(node_isolate);
#ifdef __POSIX__
  String::Utf8Value key(property);
  if (!getenv(*key)) return False(node_isolate);
  unsetenv(*key); // can't check return value, it's void on some platforms
  return True(node_isolate);
#else
  String::Value key(property);
  WCHAR* key_ptr = reinterpret_cast<WCHAR*>(*key);
  if (key_ptr[0] == L'=' || !SetEnvironmentVariableW(key_ptr, NULL)) {
    // Deletion failed. Return true if the key wasn't there in the first place,
    // false if it is still there.
    bool rv = GetEnvironmentVariableW(key_ptr, NULL, NULL) == 0 &&
              GetLastError() != ERROR_SUCCESS;
    return scope.Close(Boolean::New(rv));
  }
  return True(node_isolate);
#endif
}


static Handle<Array> EnvEnumerator(const AccessorInfo& info) {
  HandleScope scope(node_isolate);
#ifdef __POSIX__
  int size = 0;
  while (environ[size]) size++;

  Local<Array> env = Array::New(size);

  for (int i = 0; i < size; ++i) {
    const char* var = environ[i];
    const char* s = strchr(var, '=');
    const int length = s ? s - var : strlen(var);
    env->Set(i, String::New(var, length));
  }
#else  // _WIN32
  WCHAR* environment = GetEnvironmentStringsW();
  if (environment == NULL) {
    // This should not happen.
    return scope.Close(Handle<Array>());
  }
  Local<Array> env = Array::New();
  WCHAR* p = environment;
  int i = 0;
  while (*p != NULL) {
    WCHAR *s;
    if (*p == L'=') {
      // If the key starts with '=' it is a hidden environment variable.
      p += wcslen(p) + 1;
      continue;
    } else {
      s = wcschr(p, L'=');
    }
    if (!s) {
      s = p + wcslen(p);
    }
    env->Set(i++, String::New(reinterpret_cast<uint16_t*>(p), s - p));
    p = s + wcslen(s) + 1;
  }
  FreeEnvironmentStringsW(environment);
#endif
  return scope.Close(env);
}


static Handle<Object> GetFeatures() {
  HandleScope scope(node_isolate);

  Local<Object> obj = Object::New();
  obj->Set(String::NewSymbol("debug"),
#if defined(DEBUG) && DEBUG
    True(node_isolate)
#else
    False(node_isolate)
#endif
  );

  obj->Set(String::NewSymbol("uv"), True(node_isolate));
  obj->Set(String::NewSymbol("ipv6"), True(node_isolate)); // TODO ping libuv
  obj->Set(String::NewSymbol("tls_npn"), Boolean::New(use_npn));
  obj->Set(String::NewSymbol("tls_sni"), Boolean::New(use_sni));
  obj->Set(String::NewSymbol("tls"),
      Boolean::New(get_builtin_module("crypto") != NULL));

  return scope.Close(obj);
}


static Handle<Value> DebugPortGetter(Local<String> property,
                                     const AccessorInfo& info) {
  HandleScope scope(node_isolate);
  return scope.Close(Integer::NewFromUnsigned(debug_port, node_isolate));
}


static void DebugPortSetter(Local<String> property,
                            Local<Value> value,
                            const AccessorInfo& info) {
  HandleScope scope(node_isolate);
  debug_port = value->NumberValue();
}


static Handle<Value> DebugProcess(const Arguments& args);
static Handle<Value> DebugPause(const Arguments& args);
static Handle<Value> DebugEnd(const Arguments& args);


Handle<Value> NeedImmediateCallbackGetter(Local<String> property,
                                          const AccessorInfo& info) {
  return Boolean::New(need_immediate_cb);
}


static void NeedImmediateCallbackSetter(Local<String> property,
                                        Local<Value> value,
                                        const AccessorInfo& info) {
  HandleScope scope(node_isolate);

  bool bool_value = value->BooleanValue();

  if (need_immediate_cb == bool_value) return;

  need_immediate_cb = bool_value;

  if (need_immediate_cb) {
    uv_check_start(&check_immediate_watcher, node::CheckImmediate);
    // idle handle is needed only to maintain event loop
    uv_idle_start(&idle_immediate_dummy, node::IdleImmediateDummy);
  } else {
    uv_check_stop(&check_immediate_watcher);
    uv_idle_stop(&idle_immediate_dummy);
  }
}


Handle<Object> SetupProcessObject(int argc, char *argv[]) {
  HandleScope scope(node_isolate);

  int i, j;

  Local<FunctionTemplate> process_template = FunctionTemplate::New();

  process_template->SetClassName(String::NewSymbol("process"));

  process = Persistent<Object>::New(node_isolate,
                                process_template->GetFunction()->NewInstance());

  process->SetAccessor(String::New("title"),
                       ProcessTitleGetter,
                       ProcessTitleSetter);

  // process.version
  process->Set(String::NewSymbol("version"), String::New(NODE_VERSION));

  // process.moduleLoadList
  module_load_list = Persistent<Array>::New(node_isolate, Array::New());
  process->Set(String::NewSymbol("moduleLoadList"), module_load_list);

  // process.versions
  Local<Object> versions = Object::New();
  process->Set(String::NewSymbol("versions"), versions);
  versions->Set(String::NewSymbol("http_parser"), String::New(
               NODE_STRINGIFY(HTTP_PARSER_VERSION_MAJOR) "."
               NODE_STRINGIFY(HTTP_PARSER_VERSION_MINOR)));
  // +1 to get rid of the leading 'v'
  versions->Set(String::NewSymbol("node"), String::New(NODE_VERSION+1));
  versions->Set(String::NewSymbol("v8"), String::New(V8::GetVersion()));
  versions->Set(String::NewSymbol("ares"), String::New(ARES_VERSION_STR));
  versions->Set(String::NewSymbol("uv"), String::New(uv_version_string()));
  versions->Set(String::NewSymbol("zlib"), String::New(ZLIB_VERSION));
#if HAVE_OPENSSL
  // Stupid code to slice out the version string.
  int c, l = strlen(OPENSSL_VERSION_TEXT);
  for (i = j = 0; i < l; i++) {
    c = OPENSSL_VERSION_TEXT[i];
    if ('0' <= c && c <= '9') {
      for (j = i + 1; j < l; j++) {
        c = OPENSSL_VERSION_TEXT[j];
        if (c == ' ') break;
      }
      break;
    }
  }
  versions->Set(String::NewSymbol("openssl"),
                String::New(OPENSSL_VERSION_TEXT + i, j - i));
#endif



  // process.arch
  process->Set(String::NewSymbol("arch"), String::New(ARCH));

  // process.platform
  process->Set(String::NewSymbol("platform"), String::New(PLATFORM));

  // process.argv
  Local<Array> arguments = Array::New(argc - option_end_index + 1);
  arguments->Set(Integer::New(0, node_isolate), String::New(argv[0]));
  for (j = 1, i = option_end_index; i < argc; j++, i++) {
    Local<String> arg = String::New(argv[i]);
    arguments->Set(Integer::New(j, node_isolate), arg);
  }
  // assign it
  process->Set(String::NewSymbol("argv"), arguments);

  // process.execArgv
  Local<Array> execArgv = Array::New(option_end_index - 1);
  for (j = 1, i = 0; j < option_end_index; j++, i++) {
    execArgv->Set(Integer::New(i, node_isolate), String::New(argv[j]));
  }
  // assign it
  process->Set(String::NewSymbol("execArgv"), execArgv);


  // create process.env
  Local<ObjectTemplate> envTemplate = ObjectTemplate::New();
  envTemplate->SetNamedPropertyHandler(EnvGetter,
                                       EnvSetter,
                                       EnvQuery,
                                       EnvDeleter,
                                       EnvEnumerator,
                                       Object::New());
  Local<Object> env = envTemplate->NewInstance();
  process->Set(String::NewSymbol("env"), env);

  process->Set(String::NewSymbol("pid"), Integer::New(getpid(), node_isolate));
  process->Set(String::NewSymbol("features"), GetFeatures());
  process->SetAccessor(String::New("_needImmediateCallback"),
                       NeedImmediateCallbackGetter,
                       NeedImmediateCallbackSetter);

  // -e, --eval
  if (eval_string) {
    process->Set(String::NewSymbol("_eval"), String::New(eval_string));
  }

  // -p, --print
  if (print_eval) {
    process->Set(String::NewSymbol("_print_eval"), True(node_isolate));
  }

  // -i, --interactive
  if (force_repl) {
    process->Set(String::NewSymbol("_forceRepl"), True(node_isolate));
  }

  // --no-deprecation
  if (no_deprecation) {
    process->Set(String::NewSymbol("noDeprecation"), True(node_isolate));
  }

  // --throw-deprecation
  if (throw_deprecation) {
    process->Set(String::NewSymbol("throwDeprecation"), True());
  }

  // --trace-deprecation
  if (trace_deprecation) {
    process->Set(String::NewSymbol("traceDeprecation"), True(node_isolate));
  }

  size_t size = 2*PATH_MAX;
  char* execPath = new char[size];
  if (uv_exepath(execPath, &size) != 0) {
    // as a last ditch effort, fallback on argv[0] ?
    process->Set(String::NewSymbol("execPath"), String::New(argv[0]));
  } else {
    process->Set(String::NewSymbol("execPath"), String::New(execPath, size));
  }
  delete [] execPath;

  process->SetAccessor(String::New("debugPort"),
                       DebugPortGetter,
                       DebugPortSetter);


  // define various internal methods
  NODE_SET_METHOD(process, "_getActiveRequests", GetActiveRequests);
  NODE_SET_METHOD(process, "_getActiveHandles", GetActiveHandles);
  NODE_SET_METHOD(process, "_needTickCallback", NeedTickCallback);
  NODE_SET_METHOD(process, "reallyExit", Exit);
  NODE_SET_METHOD(process, "abort", Abort);
  NODE_SET_METHOD(process, "chdir", Chdir);
  NODE_SET_METHOD(process, "cwd", Cwd);

  NODE_SET_METHOD(process, "umask", Umask);

#ifdef __POSIX__
  NODE_SET_METHOD(process, "getuid", GetUid);
  NODE_SET_METHOD(process, "setuid", SetUid);

  NODE_SET_METHOD(process, "setgid", SetGid);
  NODE_SET_METHOD(process, "getgid", GetGid);

  NODE_SET_METHOD(process, "getgroups", GetGroups);
  NODE_SET_METHOD(process, "setgroups", SetGroups);
  NODE_SET_METHOD(process, "initgroups", InitGroups);
#endif // __POSIX__

  NODE_SET_METHOD(process, "_kill", Kill);

  NODE_SET_METHOD(process, "_debugProcess", DebugProcess);
  NODE_SET_METHOD(process, "_debugPause", DebugPause);
  NODE_SET_METHOD(process, "_debugEnd", DebugEnd);

  NODE_SET_METHOD(process, "hrtime", Hrtime);

  NODE_SET_METHOD(process, "dlopen", DLOpen);

  NODE_SET_METHOD(process, "uptime", Uptime);
  NODE_SET_METHOD(process, "memoryUsage", MemoryUsage);

  NODE_SET_METHOD(process, "binding", Binding);

  NODE_SET_METHOD(process, "_usingDomains", UsingDomains);

  // values use to cross communicate with processNextTick
  Local<Object> info_box = Object::New();
  info_box->SetIndexedPropertiesToExternalArrayData(&tick_infobox,
                                                    kExternalUnsignedIntArray,
                                                    3);
  process->Set(String::NewSymbol("_tickInfoBox"), info_box);

  // pre-set _events object for faster emit checks
  process->Set(String::NewSymbol("_events"), Object::New());

  return process;
}


static void AtExit() {
  uv_tty_reset_mode();
}


static void SignalExit(int signal) {
  uv_tty_reset_mode();
  _exit(128 + signal);
}


void Load(Handle<Object> process_l) {
  process_symbol = NODE_PSYMBOL("process");
  domain_symbol = NODE_PSYMBOL("domain");

  // Compile, execute the src/node.js file. (Which was included as static C
  // string in node_natives.h. 'natve_node' is the string containing that
  // source code.)

  // The node.js file returns a function 'f'
  atexit(AtExit);

  TryCatch try_catch;

  Local<Value> f_value = ExecuteString(MainSource(),
                                       IMMUTABLE_STRING("node.js"));
  if (try_catch.HasCaught())  {
    ReportException(try_catch, true);
    exit(10);
  }
  assert(f_value->IsFunction());
  Local<Function> f = Local<Function>::Cast(f_value);

  // Now we call 'f' with the 'process' variable that we've built up with
  // all our bindings. Inside node.js we'll take care of assigning things to
  // their places.

  // We start the process this way in order to be more modular. Developers
  // who do not like how 'src/node.js' setups the module system but do like
  // Node's I/O bindings may want to replace 'f' with their own function.

  // Add a reference to the global object
  Local<Object> global = v8::Context::GetCurrent()->Global();
  Local<Value> args[1] = { Local<Value>::New(node_isolate, process_l) };

#if defined HAVE_DTRACE || defined HAVE_ETW || defined HAVE_SYSTEMTAP
  InitDTrace(global);
#endif

#if defined HAVE_PERFCTR
  InitPerfCounters(global);
#endif

  f->Call(global, 1, args);

  if (try_catch.HasCaught())  {
    FatalException(try_catch);
  }
}

static void PrintHelp();

static void ParseDebugOpt(const char* arg) {
  const char *p = 0;

  use_debug_agent = true;
  if (!strcmp (arg, "--debug-brk")) {
    debug_wait_connect = true;
    return;
  } else if (!strcmp(arg, "--debug")) {
    return;
  } else if (strstr(arg, "--debug-brk=") == arg) {
    debug_wait_connect = true;
    p = 1 + strchr(arg, '=');
    debug_port = atoi(p);
  } else if (strstr(arg, "--debug=") == arg) {
    p = 1 + strchr(arg, '=');
    debug_port = atoi(p);
  }
  if (p && debug_port > 1024 && debug_port <  65536)
      return;

  fprintf(stderr, "Bad debug option.\n");
  if (p) fprintf(stderr, "Debug port must be in range 1025 to 65535.\n");

  PrintHelp();
  exit(12);
}

static void PrintHelp() {
  printf("Usage: node [options] [ -e script | script.js ] [arguments] \n"
         "       node debug script.js [arguments] \n"
         "\n"
         "Options:\n"
         "  -v, --version        print node's version\n"
         "  -e, --eval script    evaluate script\n"
         "  -p, --print          evaluate script and print result\n"
         "  -i, --interactive    always enter the REPL even if stdin\n"
         "                       does not appear to be a terminal\n"
         "  --no-deprecation     silence deprecation warnings\n"
         "  --trace-deprecation  show stack traces on deprecations\n"
         "  --v8-options         print v8 command line options\n"
         "  --max-stack-size=val set max v8 stack size (bytes)\n"
         "\n"
         "Environment variables:\n"
#ifdef _WIN32
         "NODE_PATH              ';'-separated list of directories\n"
#else
         "NODE_PATH              ':'-separated list of directories\n"
#endif
         "                       prefixed to the module search path.\n"
         "NODE_MODULE_CONTEXTS   Set to 1 to load modules in their own\n"
         "                       global contexts.\n"
         "NODE_DISABLE_COLORS    Set to 1 to disable colors in the REPL\n"
         "\n"
         "Documentation can be found at http://nodejs.org/\n");
}

// Parse node command line arguments.
static void ParseArgs(int argc, char **argv) {
  int i;

  // TODO use parse opts
  for (i = 1; i < argc; i++) {
    const char *arg = argv[i];
    if (strstr(arg, "--debug") == arg) {
      ParseDebugOpt(arg);
      argv[i] = const_cast<char*>("");
    } else if (strcmp(arg, "--version") == 0 || strcmp(arg, "-v") == 0) {
      printf("%s\n", NODE_VERSION);
      exit(0);
    } else if (strstr(arg, "--max-stack-size=") == arg) {
      const char *p = 0;
      p = 1 + strchr(arg, '=');
      max_stack_size = atoi(p);
      argv[i] = const_cast<char*>("");
    } else if (strcmp(arg, "--help") == 0 || strcmp(arg, "-h") == 0) {
      PrintHelp();
      exit(0);
    } else if (strcmp(arg, "--eval") == 0   ||
               strcmp(arg, "-e") == 0       ||
               strcmp(arg, "--print") == 0  ||
               strcmp(arg, "-pe") == 0      ||
               strcmp(arg, "-p") == 0) {
      bool is_eval = strchr(arg, 'e') != NULL;
      bool is_print = strchr(arg, 'p') != NULL;

      // argument to -p and --print is optional
      if (is_eval == true && i + 1 >= argc) {
        fprintf(stderr, "Error: %s requires an argument\n", arg);
        exit(13);
      }

      print_eval = print_eval || is_print;
      argv[i] = const_cast<char*>("");

      // --eval, -e and -pe always require an argument
      if (is_eval == true) {
        eval_string = argv[++i];
        continue;
      }

      // next arg is the expression to evaluate unless it starts with:
      //  - a dash, then it's another switch
      //  - "\\-", then it's an escaped expression, drop the backslash
      if (argv[i + 1] == NULL) continue;
      if (argv[i + 1][0] == '-') continue;
      eval_string = argv[++i];
      if (strncmp(eval_string, "\\-", 2) == 0) ++eval_string;
    } else if (strcmp(arg, "--interactive") == 0 || strcmp(arg, "-i") == 0) {
      force_repl = true;
      argv[i] = const_cast<char*>("");
    } else if (strcmp(arg, "--v8-options") == 0) {
      argv[i] = const_cast<char*>("--help");
    } else if (strcmp(arg, "--no-deprecation") == 0) {
      argv[i] = const_cast<char*>("");
      no_deprecation = true;
    } else if (strcmp(arg, "--trace-deprecation") == 0) {
      argv[i] = const_cast<char*>("");
      trace_deprecation = true;
    } else if (strcmp(arg, "--throw-deprecation") == 0) {
      argv[i] = const_cast<char*>("");
      throw_deprecation = true;
    } else if (argv[i][0] != '-') {
      break;
    }
  }

  option_end_index = i;
}


// Called from the main thread.
static void DispatchDebugMessagesAsyncCallback(uv_async_t* handle, int status) {
  v8::Debug::ProcessDebugMessages();
}


// Called from V8 Debug Agent TCP thread.
static void DispatchMessagesDebugAgentCallback() {
  uv_async_send(&dispatch_debug_messages_async);
}


static void EnableDebug(bool wait_connect) {
  // If we're called from another thread, make sure to enter the right
  // v8 isolate.
  node_isolate->Enter();

  v8::Debug::SetDebugMessageDispatchHandler(DispatchMessagesDebugAgentCallback,
                                            false);

  uv_async_init(uv_default_loop(),
                &dispatch_debug_messages_async,
                DispatchDebugMessagesAsyncCallback);
  uv_unref((uv_handle_t*) &dispatch_debug_messages_async);

  // Start the debug thread and it's associated TCP server on port 5858.
  bool r = v8::Debug::EnableAgent("node " NODE_VERSION,
                                  debug_port,
                                  wait_connect);

  // Crappy check that everything went well. FIXME
  assert(r);

  // Print out some information.
  fprintf(stderr, "debugger listening on port %d\n", debug_port);
  fflush(stderr);

  debugger_running = true;

  node_isolate->Exit();
}


#ifdef __POSIX__
static void EnableDebugSignalHandler(uv_signal_t* handle, int) {
  // Break once process will return execution to v8
  v8::Debug::DebugBreak(node_isolate);

  if (!debugger_running) {
    fprintf(stderr, "Hit SIGUSR1 - starting debugger agent.\n");
    EnableDebug(false);
  }
}


static void RegisterSignalHandler(int signal, void (*handler)(int)) {
  struct sigaction sa;

  memset(&sa, 0, sizeof(sa));
  sa.sa_handler = handler;
  sigfillset(&sa.sa_mask);
  sigaction(signal, &sa, NULL);
}


Handle<Value> DebugProcess(const Arguments& args) {
  HandleScope scope(node_isolate);

  if (args.Length() != 1) {
    return ThrowException(Exception::Error(
        String::New("Invalid number of arguments.")));
  }

  pid_t pid;
  int r;

  pid = args[0]->IntegerValue();
  r = kill(pid, SIGUSR1);
  if (r != 0) {
    return ThrowException(ErrnoException(errno, "kill"));
  }

  return Undefined(node_isolate);
}
#endif // __POSIX__


#ifdef _WIN32
DWORD WINAPI EnableDebugThreadProc(void* arg) {
  // Break once process will return execution to v8
  if (!debugger_running) {
    for (int i = 0; i < 1; i++) {
      fprintf(stderr, "Starting debugger agent.\r\n");
      fflush(stderr);
      EnableDebug(false);
    }
  }

  v8::Debug::DebugBreak(node_isolate);

  return 0;
}


static int GetDebugSignalHandlerMappingName(DWORD pid, wchar_t* buf,
    size_t buf_len) {
  return _snwprintf(buf, buf_len, L"node-debug-handler-%u", pid);
}


static int RegisterDebugSignalHandler() {
  wchar_t mapping_name[32];
  HANDLE mapping_handle;
  DWORD pid;
  LPTHREAD_START_ROUTINE* handler;

  pid = GetCurrentProcessId();

  if (GetDebugSignalHandlerMappingName(pid,
                                       mapping_name,
                                       ARRAY_SIZE(mapping_name)) < 0) {
    return -1;
  }

  mapping_handle = CreateFileMappingW(INVALID_HANDLE_VALUE,
                                      NULL,
                                      PAGE_READWRITE,
                                      0,
                                      sizeof *handler,
                                      mapping_name);
  if (mapping_handle == NULL) {
    return -1;
  }

  handler = reinterpret_cast<LPTHREAD_START_ROUTINE*>(
      MapViewOfFile(mapping_handle,
                    FILE_MAP_ALL_ACCESS,
                    0,
                    0,
                    sizeof *handler));
  if (handler == NULL) {
    CloseHandle(mapping_handle);
    return -1;
  }

  *handler = EnableDebugThreadProc;

  UnmapViewOfFile((void*) handler);

  return 0;
}


static Handle<Value> DebugProcess(const Arguments& args) {
  HandleScope scope(node_isolate);
  Handle<Value> rv = Undefined(node_isolate);
  DWORD pid;
  HANDLE process = NULL;
  HANDLE thread = NULL;
  HANDLE mapping = NULL;
  wchar_t mapping_name[32];
  LPTHREAD_START_ROUTINE* handler = NULL;

  if (args.Length() != 1) {
    rv = ThrowException(Exception::Error(String::New("Invalid number of arguments.")));
    goto out;
  }

  pid = (DWORD) args[0]->IntegerValue();

  process = OpenProcess(PROCESS_CREATE_THREAD | PROCESS_QUERY_INFORMATION |
                            PROCESS_VM_OPERATION | PROCESS_VM_WRITE |
                            PROCESS_VM_READ,
                        FALSE,
                        pid);
  if (process == NULL) {
    rv = ThrowException(WinapiErrnoException(GetLastError(), "OpenProcess"));
    goto out;
  }

  if (GetDebugSignalHandlerMappingName(pid,
                                       mapping_name,
                                       ARRAY_SIZE(mapping_name)) < 0) {
    rv = ThrowException(ErrnoException(errno, "sprintf"));
    goto out;
  }

  mapping = OpenFileMappingW(FILE_MAP_READ, FALSE, mapping_name);
  if (mapping == NULL) {
    rv = ThrowException(WinapiErrnoException(GetLastError(),
                                             "OpenFileMappingW"));
    goto out;
  }

  handler = reinterpret_cast<LPTHREAD_START_ROUTINE*>(
      MapViewOfFile(mapping,
                    FILE_MAP_READ,
                    0,
                    0,
                    sizeof *handler));
  if (handler == NULL || *handler == NULL) {
    rv = ThrowException(WinapiErrnoException(GetLastError(), "MapViewOfFile"));
    goto out;
  }

  thread = CreateRemoteThread(process,
                              NULL,
                              0,
                              *handler,
                              NULL,
                              0,
                              NULL);
  if (thread == NULL) {
    rv = ThrowException(WinapiErrnoException(GetLastError(),
                                             "CreateRemoteThread"));
    goto out;
  }

  // Wait for the thread to terminate
  if (WaitForSingleObject(thread, INFINITE) != WAIT_OBJECT_0) {
    rv = ThrowException(WinapiErrnoException(GetLastError(),
                                             "WaitForSingleObject"));
    goto out;
  }

 out:
  if (process != NULL) {
   CloseHandle(process);
  }
  if (thread != NULL) {
    CloseHandle(thread);
  }
  if (handler != NULL) {
    UnmapViewOfFile(handler);
  }
  if (mapping != NULL) {
    CloseHandle(mapping);
  }

  return Undefined(node_isolate);
}
#endif // _WIN32


static Handle<Value> DebugPause(const Arguments& args) {
  v8::Debug::DebugBreak(node_isolate);
  return Undefined(node_isolate);
}


static Handle<Value> DebugEnd(const Arguments& args) {
  if (debugger_running) {
    v8::Debug::DisableAgent();
    debugger_running = false;
  }

  return Undefined(node_isolate);
}


char** Init(int argc, char *argv[]) {
  // Initialize prog_start_time to get relative uptime.
  uv_uptime(&prog_start_time);

  // Make inherited handles noninheritable.
  uv_disable_stdio_inheritance();

  // Parse a few arguments which are specific to Node.
  node::ParseArgs(argc, argv);
  // Parse the rest of the args (up to the 'option_end_index' (where '--' was
  // in the command line))
  int v8argc = option_end_index;
  char **v8argv = argv;

  if (debug_wait_connect) {
    // v8argv is a copy of argv up to the script file argument +2 if --debug-brk
    // to expose the v8 debugger js object so that node.js can set
    // a breakpoint on the first line of the startup script
    v8argc += 2;
    v8argv = new char*[v8argc];
    memcpy(v8argv, argv, sizeof(*argv) * option_end_index);
    v8argv[option_end_index] = const_cast<char*>("--expose_debug_as");
    v8argv[option_end_index + 1] = const_cast<char*>("v8debug");
  }

  // For the normal stack which moves from high to low addresses when frames
  // are pushed, we can compute the limit as stack_size bytes below the
  // the address of a stack variable (e.g. &stack_var) as an approximation
  // of the start of the stack (we're assuming that we haven't pushed a lot
  // of frames yet).
  if (max_stack_size != 0) {
    uint32_t stack_var;
    ResourceConstraints constraints;

    uint32_t *stack_limit = &stack_var - (max_stack_size / sizeof(uint32_t));
    constraints.set_stack_limit(stack_limit);
    SetResourceConstraints(&constraints); // Must be done before V8::Initialize
  }
  V8::SetFlagsFromCommandLine(&v8argc, v8argv, false);

  // Fetch a reference to the main isolate, so we have a reference to it
  // even when we need it to access it from another (debugger) thread.
  node_isolate = Isolate::GetCurrent();

#ifdef __POSIX__
  // Ignore SIGPIPE
  RegisterSignalHandler(SIGPIPE, SIG_IGN);
  RegisterSignalHandler(SIGINT, SignalExit);
  RegisterSignalHandler(SIGTERM, SignalExit);
#endif // __POSIX__

  uv_idle_init(uv_default_loop(), &tick_spinner);

  uv_check_init(uv_default_loop(), &check_immediate_watcher);
  uv_unref((uv_handle_t*) &check_immediate_watcher);
  uv_idle_init(uv_default_loop(), &idle_immediate_dummy);

  V8::SetFatalErrorHandler(node::OnFatalError);

  // If the --debug flag was specified then initialize the debug thread.
  if (use_debug_agent) {
    EnableDebug(debug_wait_connect);
  } else {
#ifdef _WIN32
    RegisterDebugSignalHandler();
#else // Posix
    static uv_signal_t signal_watcher;
    uv_signal_init(uv_default_loop(), &signal_watcher);
    uv_signal_start(&signal_watcher, EnableDebugSignalHandler, SIGUSR1);
    uv_unref((uv_handle_t*)&signal_watcher);
#endif // __POSIX__
  }

  return argv;
}


struct AtExitCallback {
  AtExitCallback* next_;
  void (*cb_)(void* arg);
  void* arg_;
};

static AtExitCallback* at_exit_functions_;


void RunAtExit() {
  AtExitCallback* p = at_exit_functions_;
  at_exit_functions_ = NULL;

  while (p) {
    AtExitCallback* q = p->next_;
    p->cb_(p->arg_);
    delete p;
    p = q;
  }
}


void AtExit(void (*cb)(void* arg), void* arg) {
  AtExitCallback* p = new AtExitCallback;
  p->cb_ = cb;
  p->arg_ = arg;
  p->next_ = at_exit_functions_;
  at_exit_functions_ = p;
}


void EmitExit(v8::Handle<v8::Object> process_l) {
  // process.emit('exit')
  process_l->Set(String::NewSymbol("_exiting"), True(node_isolate));
  Local<Value> emit_v = process_l->Get(String::New("emit"));
  assert(emit_v->IsFunction());
  Local<Function> emit = Local<Function>::Cast(emit_v);
  Local<Value> args[] = { String::New("exit"), Integer::New(0, node_isolate) };
  TryCatch try_catch;
  emit->Call(process_l, 2, args);
  if (try_catch.HasCaught()) {
    FatalException(try_catch);
  }
}

static char **copy_argv(int argc, char **argv) {
  size_t strlen_sum;
  char **argv_copy;
  char *argv_data;
  size_t len;
  int i;

  strlen_sum = 0;
  for(i = 0; i < argc; i++) {
    strlen_sum += strlen(argv[i]) + 1;
  }

  argv_copy = (char **) malloc(sizeof(char *) * (argc + 1) + strlen_sum);
  if (!argv_copy) {
    return NULL;
  }

  argv_data = (char *) argv_copy + sizeof(char *) * (argc + 1);

  for(i = 0; i < argc; i++) {
    argv_copy[i] = argv_data;
    len = strlen(argv[i]) + 1;
    memcpy(argv_data, argv[i], len);
    argv_data += len;
  }

  argv_copy[argc] = NULL;

  return argv_copy;
}

int Start(int argc, char *argv[]) {
  // Hack aroung with the argv pointer. Used for process.title = "blah".
  argv = uv_setup_args(argc, argv);

  // Logic to duplicate argv as Init() modifies arguments
  // that are passed into it.
  char **argv_copy = copy_argv(argc, argv);

  // This needs to run *before* V8::Initialize()
  // Use copy here as to not modify the original argv:
  Init(argc, argv_copy);

  V8::Initialize();
  {
    Locker locker(node_isolate);
    HandleScope handle_scope;

    // Create the one and only Context.
    Persistent<Context> context = Context::New();
    Context::Scope context_scope(context);

    // Use original argv, as we're just copying values out of it.
    Handle<Object> process_l = SetupProcessObject(argc, argv);
    v8_typed_array::AttachBindings(context->Global());

    // Create all the objects, load modules, do everything.
    // so your next reading stop should be node::Load()!
    Load(process_l);

    // All our arguments are loaded. We've evaluated all of the scripts. We
    // might even have created TCP servers. Now we enter the main eventloop. If
    // there are no watchers on the loop (except for the ones that were
    // uv_unref'd) then this function exits. As long as there are active
    // watchers, it blocks.
    uv_run(uv_default_loop(), UV_RUN_DEFAULT);

    EmitExit(process_l);
    RunAtExit();

#ifndef NDEBUG
    context.Dispose(node_isolate);
#endif
  }

#ifndef NDEBUG
  // Clean up. Not strictly necessary.
  V8::Dispose();
#endif  // NDEBUG

  // Clean up the copy:
  free(argv_copy);

  return 0;
}


}  // namespace node<|MERGE_RESOLUTION|>--- conflicted
+++ resolved
@@ -930,20 +930,6 @@
                    Handle<Value> argv[]) {
   // TODO Hook for long stack traces to be made here.
 
-<<<<<<< HEAD
-  // lazy load _tickDomainCallback
-  if (process_tickDomainCallback.IsEmpty()) {
-    Local<Value> cb_v = process->Get(String::New("_tickDomainCallback"));
-    if (!cb_v->IsFunction()) {
-      fprintf(stderr, "process._tickDomainCallback assigned to non-function\n");
-      abort();
-    }
-    Local<Function> cb = cb_v.As<Function>();
-    process_tickDomainCallback = Persistent<Function>::New(node_isolate, cb);
-  }
-
-=======
->>>>>>> 708e8589
   // lazy load domain specific symbols
   if (enter_symbol.IsEmpty()) {
     enter_symbol = NODE_PSYMBOL("enter");
@@ -958,28 +944,13 @@
 
   TryCatch try_catch;
 
-<<<<<<< HEAD
-  domain = domain_v->ToObject();
-  assert(!domain.IsEmpty());
-  if (domain->Get(disposed_symbol)->IsTrue()) {
-    // domain has been disposed of.
-    return Undefined(node_isolate);
-  }
-  enter = Local<Function>::Cast(domain->Get(enter_symbol));
-  assert(!enter.IsEmpty());
-  enter->Call(domain, 0, NULL);
-
-  if (try_catch.HasCaught()) {
-    FatalException(try_catch);
-    return Undefined(node_isolate);
-=======
   bool has_domain = domain_v->IsObject();
   if (has_domain) {
     domain = domain_v->ToObject();
     assert(!domain.IsEmpty());
     if (domain->Get(disposed_symbol)->IsTrue()) {
       // domain has been disposed of.
-      return Undefined();
+      return Undefined(node_isolate);
     }
     enter = Local<Function>::Cast(domain->Get(enter_symbol));
     assert(!enter.IsEmpty());
@@ -987,9 +958,8 @@
 
     if (try_catch.HasCaught()) {
       FatalException(try_catch);
-      return Undefined();
+      return Undefined(node_isolate);
     }
->>>>>>> 708e8589
   }
 
   Local<Value> ret = callback->Call(object, argc, argv);
@@ -1004,16 +974,10 @@
     assert(!exit.IsEmpty());
     exit->Call(domain, 0, NULL);
 
-<<<<<<< HEAD
-  if (try_catch.HasCaught()) {
-    FatalException(try_catch);
-    return Undefined(node_isolate);
-=======
     if (try_catch.HasCaught()) {
       FatalException(try_catch);
-      return Undefined();
+      return Undefined(node_isolate);
     }
->>>>>>> 708e8589
   }
 
   if (tick_infobox.length == 0) {
