// Copyright Joyent, Inc. and other Node contributors.
//
// Permission is hereby granted, free of charge, to any person obtaining a
// copy of this software and associated documentation files (the
// "Software"), to deal in the Software without restriction, including
// without limitation the rights to use, copy, modify, merge, publish,
// distribute, sublicense, and/or sell copies of the Software, and to permit
// persons to whom the Software is furnished to do so, subject to the
// following conditions:
//
// The above copyright notice and this permission notice shall be included
// in all copies or substantial portions of the Software.
//
// THE SOFTWARE IS PROVIDED "AS IS", WITHOUT WARRANTY OF ANY KIND, EXPRESS
// OR IMPLIED, INCLUDING BUT NOT LIMITED TO THE WARRANTIES OF
// MERCHANTABILITY, FITNESS FOR A PARTICULAR PURPOSE AND NONINFRINGEMENT. IN
// NO EVENT SHALL THE AUTHORS OR COPYRIGHT HOLDERS BE LIABLE FOR ANY CLAIM,
// DAMAGES OR OTHER LIABILITY, WHETHER IN AN ACTION OF CONTRACT, TORT OR
// OTHERWISE, ARISING FROM, OUT OF OR IN CONNECTION WITH THE SOFTWARE OR THE
// USE OR OTHER DEALINGS IN THE SOFTWARE.

#include "node.h"
#include "node_file.h"
#include "node_buffer.h"
#include "node_internals.h"
#include "node_stat_watcher.h"

#include "env.h"
#include "env-inl.h"
#include "req_wrap.h"
#include "string_bytes.h"

#include <fcntl.h>
#include <sys/types.h>
#include <sys/stat.h>
#include <assert.h>
#include <string.h>
#include <errno.h>
#include <limits.h>

#if defined(__MINGW32__) || defined(_MSC_VER)
# include <io.h>
#endif

namespace node {

using v8::Array;
using v8::Context;
using v8::Function;
using v8::FunctionCallbackInfo;
using v8::FunctionTemplate;
using v8::Handle;
using v8::HandleScope;
using v8::Integer;
using v8::Local;
using v8::Number;
using v8::Object;
using v8::String;
using v8::Value;

#define MIN(a, b) ((a) < (b) ? (a) : (b))

#define TYPE_ERROR(msg) ThrowTypeError(msg)

#define THROW_BAD_ARGS TYPE_ERROR("Bad argument")

class FSReqWrap: public ReqWrap<uv_fs_t> {
 public:
<<<<<<< HEAD
  FSReqWrap(Environment* env, const char* syscall, char* data = NULL)
    : ReqWrap<uv_fs_t>(env, Object::New()),
      syscall_(syscall),
      data_(data) {
  }

  void ReleaseEarly() {
    if (data_ == NULL)
      return;
    delete[] data_;
    data_ = NULL;
=======
  void* operator new(size_t size, char* storage) { return storage; }

  FSReqWrap(const char* syscall)
    : syscall_(syscall),
      dest_len_(0) {
>>>>>>> f16edd26
  }

  inline const char* syscall() const { return syscall_; }
  inline const char* dest() const { return dest_; }
  inline unsigned int dest_len() const { return dest_len_; }
  inline void dest_len(unsigned int dest_len) { dest_len_ = dest_len; }

 private:
  const char* syscall_;
<<<<<<< HEAD
  char* data_;
=======
  unsigned int dest_len_;
  char dest_[1];
>>>>>>> f16edd26
};


#define ASSERT_OFFSET(a) \
  if (!(a)->IsUndefined() && !(a)->IsNull() && !IsInt64((a)->NumberValue())) { \
    return ThrowTypeError("Not an integer"); \
  }
#define ASSERT_TRUNCATE_LENGTH(a) \
  if (!(a)->IsUndefined() && !(a)->IsNull() && !IsInt64((a)->NumberValue())) { \
    return ThrowTypeError("Not an integer"); \
  }
#define GET_OFFSET(a) ((a)->IsNumber() ? (a)->IntegerValue() : -1)
#define GET_TRUNCATE_LENGTH(a) ((a)->IntegerValue())

static inline bool IsInt64(double x) {
  return x == static_cast<double>(static_cast<int64_t>(x));
}


static void After(uv_fs_t *req) {
  FSReqWrap* req_wrap = static_cast<FSReqWrap*>(req->data);
  assert(&req_wrap->req_ == req);
  req_wrap->ReleaseEarly();  // Free memory that's no longer used now.

  Environment* env = req_wrap->env();
  HandleScope handle_scope(env->isolate());
  Context::Scope context_scope(env->context());

  // there is always at least one argument. "error"
  int argc = 1;

  // Allocate space for two args. We may only use one depending on the case.
  // (Feel free to increase this if you need more)
  Local<Value> argv[2];

  if (req->result < 0) {
    // If the request doesn't have a path parameter set.
<<<<<<< HEAD
    if (req->path == NULL) {
      argv[0] = UVException(req->result, NULL, req_wrap->syscall());
=======

    if (!req->path) {
      argv[0] = UVException(req->errorno,
                            NULL,
                            req_wrap->syscall());
    } else if ((req->errorno == UV_EEXIST ||
                req->errorno == UV_ENOTEMPTY ||
                req->errorno == UV_EPERM) &&
               req_wrap->dest_len() > 0) {
      argv[0] = UVException(req->errorno,
                            NULL,
                            req_wrap->syscall(),
                            req_wrap->dest());
>>>>>>> f16edd26
    } else {
      argv[0] = UVException(req->result,
                            NULL,
                            req_wrap->syscall(),
                            static_cast<const char*>(req->path));
    }
  } else {
    // error value is empty or null for non-error.
    argv[0] = Null(node_isolate);

    // All have at least two args now.
    argc = 2;

    switch (req->fs_type) {
      // These all have no data to pass.
      case UV_FS_CLOSE:
      case UV_FS_RENAME:
      case UV_FS_UNLINK:
      case UV_FS_RMDIR:
      case UV_FS_MKDIR:
      case UV_FS_FTRUNCATE:
      case UV_FS_FSYNC:
      case UV_FS_FDATASYNC:
      case UV_FS_LINK:
      case UV_FS_SYMLINK:
      case UV_FS_CHMOD:
      case UV_FS_FCHMOD:
      case UV_FS_CHOWN:
      case UV_FS_FCHOWN:
        // These, however, don't.
        argc = 1;
        break;

      case UV_FS_UTIME:
      case UV_FS_FUTIME:
        argc = 0;
        break;

      case UV_FS_OPEN:
        argv[1] = Integer::New(req->result, node_isolate);
        break;

      case UV_FS_WRITE:
        argv[1] = Integer::New(req->result, node_isolate);
        break;

      case UV_FS_STAT:
      case UV_FS_LSTAT:
      case UV_FS_FSTAT:
        argv[1] = BuildStatsObject(env,
                                   static_cast<const uv_stat_t*>(req->ptr));
        break;

      case UV_FS_READLINK:
        argv[1] = String::NewFromUtf8(node_isolate,
                                      static_cast<const char*>(req->ptr));
        break;

      case UV_FS_READ:
        // Buffer interface
        argv[1] = Integer::New(req->result, node_isolate);
        break;

      case UV_FS_READDIR:
        {
          char *namebuf = static_cast<char*>(req->ptr);
          int nnames = req->result;

          Local<Array> names = Array::New(nnames);

          for (int i = 0; i < nnames; i++) {
            Local<String> name = String::NewFromUtf8(node_isolate, namebuf);
            names->Set(i, name);
#ifndef NDEBUG
            namebuf += strlen(namebuf);
            assert(*namebuf == '\0');
            namebuf += 1;
#else
            namebuf += strlen(namebuf) + 1;
#endif
          }

          argv[1] = names;
        }
        break;

      default:
        assert(0 && "Unhandled eio response");
    }
  }

  req_wrap->MakeCallback(env->oncomplete_string(), argc, argv);

  uv_fs_req_cleanup(&req_wrap->req_);
  delete req_wrap;
}

// This struct is only used on sync fs calls.
// For async calls FSReqWrap is used.
struct fs_req_wrap {
  fs_req_wrap() {}
  ~fs_req_wrap() { uv_fs_req_cleanup(&req); }
  // Ensure that copy ctor and assignment operator are not used.
  fs_req_wrap(const fs_req_wrap& req);
  fs_req_wrap& operator=(const fs_req_wrap& req);
  uv_fs_t req;
};


<<<<<<< HEAD
#define ASYNC_CALL(func, callback, ...)                                       \
  Environment* env = Environment::GetCurrent(args.GetIsolate());              \
  FSReqWrap* req_wrap = new FSReqWrap(env, #func);                            \
  int err = uv_fs_ ## func(env->event_loop(),                                 \
                           &req_wrap->req_,                                   \
                           __VA_ARGS__,                                       \
                           After);                                            \
  req_wrap->object()->Set(env->oncomplete_string(), callback);                \
  req_wrap->Dispatched();                                                     \
  if (err < 0) {                                                              \
    uv_fs_t* req = &req_wrap->req_;                                           \
    req->result = err;                                                        \
    req->path = NULL;                                                         \
    After(req);                                                               \
  }                                                                           \
  args.GetReturnValue().Set(req_wrap->persistent());

#define SYNC_CALL(func, path, ...)                                            \
  fs_req_wrap req_wrap;                                                       \
  Environment* env = Environment::GetCurrent(args.GetIsolate());              \
  int err = uv_fs_ ## func(env->event_loop(),                                 \
                           &req_wrap.req,                                     \
                           __VA_ARGS__,                                       \
                           NULL);                                             \
  if (err < 0)                                                                \
    return ThrowUVException(err, #func, NULL, path);                          \
=======
#define ASYNC_DEST_CALL(func, callback, dest_path, ...)           \
  FSReqWrap* req_wrap;                                            \
  char* dest_str = (dest_path);                                   \
  int dest_len = dest_str == NULL ? 0 : strlen(dest_str);         \
  char* storage = new char[sizeof(*req_wrap) + dest_len];         \
  req_wrap = new (storage) FSReqWrap(#func);                      \
  req_wrap->dest_len(dest_len);                                   \
  if (dest_str != NULL) {                                         \
    memcpy(const_cast<char*>(req_wrap->dest()),                   \
           dest_str,                                              \
           dest_len + 1);                                         \
  }                                                               \
  int r = uv_fs_##func(uv_default_loop(),                         \
                       &req_wrap->req_,                           \
                       __VA_ARGS__,                               \
                       After);                                    \
  req_wrap->object_->Set(oncomplete_sym, callback);               \
  req_wrap->Dispatched();                                         \
  if (r < 0) {                                                    \
    uv_fs_t* req = &req_wrap->req_;                               \
    req->result = r;                                              \
    req->path = NULL;                                             \
    req->errorno = uv_last_error(uv_default_loop()).code;         \
    After(req);                                                   \
  }                                                               \
  return scope.Close(req_wrap->object_);

#define ASYNC_CALL(func, callback, ...)                           \
  ASYNC_DEST_CALL(func, callback, NULL, __VA_ARGS__)              \

#define SYNC_DEST_CALL(func, path, dest, ...)                     \
  fs_req_wrap req_wrap;                                           \
  int result = uv_fs_##func(uv_default_loop(),                    \
                            &req_wrap.req,                        \
                            __VA_ARGS__,                          \
                            NULL);                                \
  if (result < 0) {                                               \
    int code = uv_last_error(uv_default_loop()).code;             \
    if (dest != NULL &&                                           \
        (code == UV_EEXIST ||                                     \
         code == UV_ENOTEMPTY ||                                  \
         code == UV_EPERM)) {                                     \
      return ThrowException(UVException(code, #func, "", dest));  \
    } else {                                                      \
      return ThrowException(UVException(code, #func, "", path));  \
    }                                                             \
  }                                                               \

#define SYNC_CALL(func, path, ...)                                \
  SYNC_DEST_CALL(func, path, NULL, __VA_ARGS__)                   \
>>>>>>> f16edd26

#define SYNC_REQ req_wrap.req

#define SYNC_RESULT err


static void Close(const FunctionCallbackInfo<Value>& args) {
  HandleScope scope(node_isolate);

  if (args.Length() < 1 || !args[0]->IsInt32()) {
    return THROW_BAD_ARGS;
  }

  int fd = args[0]->Int32Value();

  if (args[1]->IsFunction()) {
    ASYNC_CALL(close, args[1], fd)
  } else {
    SYNC_CALL(close, 0, fd)
  }
}


Local<Object> BuildStatsObject(Environment* env, const uv_stat_t* s) {
  // If you hit this assertion, you forgot to enter the v8::Context first.
  assert(env->context() == env->isolate()->GetCurrentContext());

  HandleScope handle_scope(env->isolate());

  Local<Object> stats = env->stats_constructor_function()->NewInstance();
  if (stats.IsEmpty()) {
    return Local<Object>();
  }

  // The code below is very nasty-looking but it prevents a segmentation fault
  // when people run JS code like the snippet below. It's apparently more
  // common than you would expect, several people have reported this crash...
  //
  //   function crash() {
  //     fs.statSync('.');
  //     crash();
  //   }
  //
  // We need to check the return value of Integer::New() and Date::New()
  // and make sure that we bail out when V8 returns an empty handle.
#define X(name)                                                               \
  {                                                                           \
    Local<Value> val = Integer::New(s->st_##name, node_isolate);              \
    if (val.IsEmpty())                                                        \
      return Local<Object>();                                                 \
    stats->Set(env->name ## _string(), val);                                  \
  }
  X(dev)
  X(mode)
  X(nlink)
  X(uid)
  X(gid)
  X(rdev)
# if defined(__POSIX__)
  X(blksize)
# endif
#undef X

#define X(name)                                                               \
  {                                                                           \
    Local<Value> val = Number::New(static_cast<double>(s->st_##name));        \
    if (val.IsEmpty())                                                        \
      return Local<Object>();                                                 \
    stats->Set(env->name ## _string(), val);                                  \
  }
  X(ino)
  X(size)
# if defined(__POSIX__)
  X(blocks)
# endif
#undef X

#define X(name, rec)                                                          \
  {                                                                           \
    double msecs = static_cast<double>(s->st_##rec.tv_sec) * 1000;            \
    msecs += static_cast<double>(s->st_##rec.tv_nsec / 1000000);              \
    Local<Value> val = v8::Date::New(msecs);                                  \
    if (val.IsEmpty())                                                        \
      return Local<Object>();                                                 \
    stats->Set(env->name ## _string(), val);                                  \
  }
  X(atime, atim)
  X(mtime, mtim)
  X(ctime, ctim)
  X(birthtime, birthtim)
#undef X

  return handle_scope.Close(stats);
}

static void Stat(const FunctionCallbackInfo<Value>& args) {
  HandleScope scope(node_isolate);

  if (args.Length() < 1)
    return TYPE_ERROR("path required");
  if (!args[0]->IsString())
    return TYPE_ERROR("path must be a string");

  String::Utf8Value path(args[0]);

  if (args[1]->IsFunction()) {
    ASYNC_CALL(stat, args[1], *path)
  } else {
    SYNC_CALL(stat, *path, *path)
    args.GetReturnValue().Set(
        BuildStatsObject(env, static_cast<const uv_stat_t*>(SYNC_REQ.ptr)));
  }
}

static void LStat(const FunctionCallbackInfo<Value>& args) {
  HandleScope scope(node_isolate);

  if (args.Length() < 1)
    return TYPE_ERROR("path required");
  if (!args[0]->IsString())
    return TYPE_ERROR("path must be a string");

  String::Utf8Value path(args[0]);

  if (args[1]->IsFunction()) {
    ASYNC_CALL(lstat, args[1], *path)
  } else {
    SYNC_CALL(lstat, *path, *path)
    args.GetReturnValue().Set(
        BuildStatsObject(env, static_cast<const uv_stat_t*>(SYNC_REQ.ptr)));
  }
}

static void FStat(const FunctionCallbackInfo<Value>& args) {
  HandleScope scope(node_isolate);

  if (args.Length() < 1 || !args[0]->IsInt32()) {
    return THROW_BAD_ARGS;
  }

  int fd = args[0]->Int32Value();

  if (args[1]->IsFunction()) {
    ASYNC_CALL(fstat, args[1], fd)
  } else {
    SYNC_CALL(fstat, 0, fd)
    args.GetReturnValue().Set(
        BuildStatsObject(env, static_cast<const uv_stat_t*>(SYNC_REQ.ptr)));
  }
}

static void Symlink(const FunctionCallbackInfo<Value>& args) {
  HandleScope scope(node_isolate);

  int len = args.Length();
  if (len < 1)
    return TYPE_ERROR("dest path required");
  if (len < 2)
    return TYPE_ERROR("src path required");
  if (!args[0]->IsString())
    return TYPE_ERROR("dest path must be a string");
  if (!args[1]->IsString())
    return TYPE_ERROR("src path must be a string");

  String::Utf8Value dest(args[0]);
  String::Utf8Value path(args[1]);
  int flags = 0;

  if (args[2]->IsString()) {
    String::Utf8Value mode(args[2]);
    if (strcmp(*mode, "dir") == 0) {
      flags |= UV_FS_SYMLINK_DIR;
    } else if (strcmp(*mode, "junction") == 0) {
      flags |= UV_FS_SYMLINK_JUNCTION;
    } else if (strcmp(*mode, "file") != 0) {
      return ThrowError("Unknown symlink type");
    }
  }

  if (args[3]->IsFunction()) {
    ASYNC_DEST_CALL(symlink, args[3], *dest, *dest, *path, flags)
  } else {
<<<<<<< HEAD
    SYNC_CALL(symlink, *path, *dest, *path, flags)
=======
    SYNC_DEST_CALL(symlink, *path, *dest, *dest, *path, flags)
    return Undefined();
>>>>>>> f16edd26
  }
}

static void Link(const FunctionCallbackInfo<Value>& args) {
  HandleScope scope(node_isolate);

  int len = args.Length();
  if (len < 1)
    return TYPE_ERROR("dest path required");
  if (len < 2)
    return TYPE_ERROR("src path required");
  if (!args[0]->IsString())
    return TYPE_ERROR("dest path must be a string");
  if (!args[1]->IsString())
    return TYPE_ERROR("src path must be a string");

  String::Utf8Value orig_path(args[0]);
  String::Utf8Value new_path(args[1]);

  if (args[2]->IsFunction()) {
    ASYNC_DEST_CALL(link, args[2], *new_path, *orig_path, *new_path)
  } else {
<<<<<<< HEAD
    SYNC_CALL(link, *orig_path, *orig_path, *new_path)
=======
    SYNC_DEST_CALL(link, *orig_path, *new_path, *orig_path, *new_path)
    return Undefined();
>>>>>>> f16edd26
  }
}

static void ReadLink(const FunctionCallbackInfo<Value>& args) {
  HandleScope scope(node_isolate);

  if (args.Length() < 1)
    return TYPE_ERROR("path required");
  if (!args[0]->IsString())
    return TYPE_ERROR("path must be a string");

  String::Utf8Value path(args[0]);

  if (args[1]->IsFunction()) {
    ASYNC_CALL(readlink, args[1], *path)
  } else {
    SYNC_CALL(readlink, *path, *path)
    const char* link_path = static_cast<const char*>(SYNC_REQ.ptr);
    Local<String> rc = String::NewFromUtf8(node_isolate, link_path);
    args.GetReturnValue().Set(rc);
  }
}

static void Rename(const FunctionCallbackInfo<Value>& args) {
  HandleScope scope(node_isolate);

  int len = args.Length();
<<<<<<< HEAD
  if (len < 1)
    return TYPE_ERROR("old path required");
  if (len < 2)
    return TYPE_ERROR("new path required");
  if (!args[0]->IsString())
    return TYPE_ERROR("old path must be a string");
  if (!args[1]->IsString())
    return TYPE_ERROR("new path must be a string");
=======
  if (len < 1) return TYPE_ERROR("old path required");
  if (len < 2) return TYPE_ERROR("new path required");
  if (!args[0]->IsString()) return TYPE_ERROR("old path must be a string");
  if (!args[1]->IsString()) return TYPE_ERROR("new path must be a string");
>>>>>>> f16edd26

  String::Utf8Value old_path(args[0]);
  String::Utf8Value new_path(args[1]);

  if (args[2]->IsFunction()) {
    ASYNC_DEST_CALL(rename, args[2], *new_path, *old_path, *new_path)
  } else {
<<<<<<< HEAD
    SYNC_CALL(rename, *old_path, *old_path, *new_path)
=======
    SYNC_DEST_CALL(rename, *old_path, *new_path, *old_path, *new_path)
    return Undefined();
>>>>>>> f16edd26
  }
}

static void FTruncate(const FunctionCallbackInfo<Value>& args) {
  HandleScope scope(node_isolate);

  if (args.Length() < 2 || !args[0]->IsInt32()) {
    return THROW_BAD_ARGS;
  }

  int fd = args[0]->Int32Value();

  ASSERT_TRUNCATE_LENGTH(args[1]);
  int64_t len = GET_TRUNCATE_LENGTH(args[1]);

  if (args[2]->IsFunction()) {
    ASYNC_CALL(ftruncate, args[2], fd, len)
  } else {
    SYNC_CALL(ftruncate, 0, fd, len)
  }
}

static void Fdatasync(const FunctionCallbackInfo<Value>& args) {
  HandleScope scope(node_isolate);

  if (args.Length() < 1 || !args[0]->IsInt32()) {
    return THROW_BAD_ARGS;
  }

  int fd = args[0]->Int32Value();

  if (args[1]->IsFunction()) {
    ASYNC_CALL(fdatasync, args[1], fd)
  } else {
    SYNC_CALL(fdatasync, 0, fd)
  }
}

static void Fsync(const FunctionCallbackInfo<Value>& args) {
  HandleScope scope(node_isolate);

  if (args.Length() < 1 || !args[0]->IsInt32()) {
    return THROW_BAD_ARGS;
  }

  int fd = args[0]->Int32Value();

  if (args[1]->IsFunction()) {
    ASYNC_CALL(fsync, args[1], fd)
  } else {
    SYNC_CALL(fsync, 0, fd)
  }
}

static void Unlink(const FunctionCallbackInfo<Value>& args) {
  HandleScope scope(node_isolate);

  if (args.Length() < 1)
    return TYPE_ERROR("path required");
  if (!args[0]->IsString())
    return TYPE_ERROR("path must be a string");

  String::Utf8Value path(args[0]);

  if (args[1]->IsFunction()) {
    ASYNC_CALL(unlink, args[1], *path)
  } else {
    SYNC_CALL(unlink, *path, *path)
  }
}

static void RMDir(const FunctionCallbackInfo<Value>& args) {
  HandleScope scope(node_isolate);

  if (args.Length() < 1)
    return TYPE_ERROR("path required");
  if (!args[0]->IsString())
    return TYPE_ERROR("path must be a string");

  String::Utf8Value path(args[0]);

  if (args[1]->IsFunction()) {
    ASYNC_CALL(rmdir, args[1], *path)
  } else {
    SYNC_CALL(rmdir, *path, *path)
  }
}

static void MKDir(const FunctionCallbackInfo<Value>& args) {
  HandleScope scope(node_isolate);

  if (args.Length() < 2 || !args[0]->IsString() || !args[1]->IsInt32()) {
    return THROW_BAD_ARGS;
  }

  String::Utf8Value path(args[0]);
  int mode = static_cast<int>(args[1]->Int32Value());

  if (args[2]->IsFunction()) {
    ASYNC_CALL(mkdir, args[2], *path, mode)
  } else {
    SYNC_CALL(mkdir, *path, *path, mode)
  }
}

static void ReadDir(const FunctionCallbackInfo<Value>& args) {
  HandleScope scope(node_isolate);

  if (args.Length() < 1)
    return TYPE_ERROR("path required");
  if (!args[0]->IsString())
    return TYPE_ERROR("path must be a string");

  String::Utf8Value path(args[0]);

  if (args[1]->IsFunction()) {
    ASYNC_CALL(readdir, args[1], *path, 0 /*flags*/)
  } else {
    SYNC_CALL(readdir, *path, *path, 0 /*flags*/)

    assert(SYNC_REQ.result >= 0);
    char* namebuf = static_cast<char*>(SYNC_REQ.ptr);
    uint32_t nnames = SYNC_REQ.result;
    Local<Array> names = Array::New(nnames);

    for (uint32_t i = 0; i < nnames; ++i) {
      names->Set(i, String::NewFromUtf8(node_isolate, namebuf));
#ifndef NDEBUG
      namebuf += strlen(namebuf);
      assert(*namebuf == '\0');
      namebuf += 1;
#else
      namebuf += strlen(namebuf) + 1;
#endif
    }

    args.GetReturnValue().Set(names);
  }
}

static void Open(const FunctionCallbackInfo<Value>& args) {
  HandleScope scope(node_isolate);

  int len = args.Length();
  if (len < 1)
    return TYPE_ERROR("path required");
  if (len < 2)
    return TYPE_ERROR("flags required");
  if (len < 3)
    return TYPE_ERROR("mode required");
  if (!args[0]->IsString())
    return TYPE_ERROR("path must be a string");
  if (!args[1]->IsInt32())
    return TYPE_ERROR("flags must be an int");
  if (!args[2]->IsInt32())
    return TYPE_ERROR("mode must be an int");

  String::Utf8Value path(args[0]);
  int flags = args[1]->Int32Value();
  int mode = static_cast<int>(args[2]->Int32Value());

  if (args[3]->IsFunction()) {
    ASYNC_CALL(open, args[3], *path, flags, mode)
  } else {
    SYNC_CALL(open, *path, *path, flags, mode)
    args.GetReturnValue().Set(SYNC_RESULT);
  }
}


// Wrapper for write(2).
//
// bytesWritten = write(fd, buffer, offset, length, position, callback)
// 0 fd        integer. file descriptor
// 1 buffer    the data to write
// 2 offset    where in the buffer to start from
// 3 length    how much to write
// 4 position  if integer, position to write at in the file.
//             if null, write from the current position
static void WriteBuffer(const FunctionCallbackInfo<Value>& args) {
  HandleScope scope(node_isolate);

  assert(args[0]->IsInt32());
  assert(Buffer::HasInstance(args[1]));

  int fd = args[0]->Int32Value();
  Local<Object> obj = args[1].As<Object>();
  const char* buf = Buffer::Data(obj);
  size_t buffer_length = Buffer::Length(obj);
  size_t off = args[2]->Uint32Value();
  size_t len = args[3]->Uint32Value();
  int64_t pos = GET_OFFSET(args[4]);
  Local<Value> cb = args[5];

  if (off > buffer_length)
    return ThrowRangeError("offset out of bounds");
  if (len > buffer_length)
    return ThrowRangeError("length out of bounds");
  if (off + len < off)
    return ThrowRangeError("off + len overflow");
  if (off + len > buffer_length)
    return ThrowRangeError("off + len > buffer.length");

  buf += off;

  if (cb->IsFunction()) {
    ASYNC_CALL(write, cb, fd, buf, len, pos)
    return;
  }

  SYNC_CALL(write, NULL, fd, buf, len, pos)
  args.GetReturnValue().Set(SYNC_RESULT);
}


// Wrapper for write(2).
//
// bytesWritten = write(fd, string, position, enc, callback)
// 0 fd        integer. file descriptor
// 1 string    non-buffer values are converted to strings
// 2 position  if integer, position to write at in the file.
//             if null, write from the current position
// 3 enc       encoding of string
static void WriteString(const FunctionCallbackInfo<Value>& args) {
  HandleScope handle_scope(args.GetIsolate());
  Environment* env = Environment::GetCurrent(args.GetIsolate());

  if (!args[0]->IsInt32())
    return ThrowTypeError("First argument must be file descriptor");

  Local<Value> cb;
  Local<Value> string = args[1];
  int fd = args[0]->Int32Value();
  char* buf = NULL;
  int64_t pos;
  size_t len;
  bool must_free = false;

  // will assign buf and len if string was external
  if (!StringBytes::GetExternalParts(string,
                                     const_cast<const char**>(&buf),
                                     &len)) {
    enum encoding enc = ParseEncoding(args[3], UTF8);
    len = StringBytes::StorageSize(string, enc);
    buf = new char[len];
    // StorageSize may return too large a char, so correct the actual length
    // by the write size
    len = StringBytes::Write(buf, len, args[1], enc);
    must_free = true;
  }
  pos = GET_OFFSET(args[2]);
  cb = args[4];

  if (!cb->IsFunction()) {
    SYNC_CALL(write, NULL, fd, buf, len, pos)
    if (must_free)
      delete[] buf;
    return args.GetReturnValue().Set(SYNC_RESULT);
  }

  FSReqWrap* req_wrap = new FSReqWrap(env, "write", must_free ? buf : NULL);
  int err = uv_fs_write(env->event_loop(),
                        &req_wrap->req_,
                        fd,
                        buf,
                        len,
                        pos,
                        After);
  req_wrap->object()->Set(env->oncomplete_string(), cb);
  req_wrap->Dispatched();
  if (err < 0) {
    uv_fs_t* req = &req_wrap->req_;
    req->result = err;
    req->path = NULL;
    After(req);
  }

  return args.GetReturnValue().Set(req_wrap->persistent());
}


/*
 * Wrapper for read(2).
 *
 * bytesRead = fs.read(fd, buffer, offset, length, position)
 *
 * 0 fd        integer. file descriptor
 * 1 buffer    instance of Buffer
 * 2 offset    integer. offset to start reading into inside buffer
 * 3 length    integer. length to read
 * 4 position  file position - null for current position
 *
 */
static void Read(const FunctionCallbackInfo<Value>& args) {
  HandleScope scope(node_isolate);

  if (args.Length() < 2 || !args[0]->IsInt32()) {
    return THROW_BAD_ARGS;
  }

  int fd = args[0]->Int32Value();

  Local<Value> cb;

  size_t len;
  int64_t pos;

  char * buf = NULL;

  if (!Buffer::HasInstance(args[1])) {
    return ThrowError("Second argument needs to be a buffer");
  }

  Local<Object> buffer_obj = args[1]->ToObject();
  char *buffer_data = Buffer::Data(buffer_obj);
  size_t buffer_length = Buffer::Length(buffer_obj);

  size_t off = args[2]->Int32Value();
  if (off >= buffer_length) {
    return ThrowError("Offset is out of bounds");
  }

  len = args[3]->Int32Value();
  if (off + len > buffer_length) {
    return ThrowError("Length extends beyond buffer");
  }

  pos = GET_OFFSET(args[4]);

  buf = buffer_data + off;

  cb = args[5];

  if (cb->IsFunction()) {
    ASYNC_CALL(read, cb, fd, buf, len, pos);
  } else {
    SYNC_CALL(read, 0, fd, buf, len, pos)
    args.GetReturnValue().Set(SYNC_RESULT);
  }
}


/* fs.chmod(path, mode);
 * Wrapper for chmod(1) / EIO_CHMOD
 */
static void Chmod(const FunctionCallbackInfo<Value>& args) {
  HandleScope scope(node_isolate);

  if (args.Length() < 2 || !args[0]->IsString() || !args[1]->IsInt32()) {
    return THROW_BAD_ARGS;
  }
  String::Utf8Value path(args[0]);
  int mode = static_cast<int>(args[1]->Int32Value());

  if (args[2]->IsFunction()) {
    ASYNC_CALL(chmod, args[2], *path, mode);
  } else {
    SYNC_CALL(chmod, *path, *path, mode);
  }
}


/* fs.fchmod(fd, mode);
 * Wrapper for fchmod(1) / EIO_FCHMOD
 */
static void FChmod(const FunctionCallbackInfo<Value>& args) {
  HandleScope scope(node_isolate);

  if (args.Length() < 2 || !args[0]->IsInt32() || !args[1]->IsInt32()) {
    return THROW_BAD_ARGS;
  }
  int fd = args[0]->Int32Value();
  int mode = static_cast<int>(args[1]->Int32Value());

  if (args[2]->IsFunction()) {
    ASYNC_CALL(fchmod, args[2], fd, mode);
  } else {
    SYNC_CALL(fchmod, 0, fd, mode);
  }
}


/* fs.chown(path, uid, gid);
 * Wrapper for chown(1) / EIO_CHOWN
 */
static void Chown(const FunctionCallbackInfo<Value>& args) {
  HandleScope scope(node_isolate);

  int len = args.Length();
  if (len < 1)
    return TYPE_ERROR("path required");
  if (len < 2)
    return TYPE_ERROR("uid required");
  if (len < 3)
    return TYPE_ERROR("gid required");
  if (!args[0]->IsString())
    return TYPE_ERROR("path must be a string");
  if (!args[1]->IsUint32())
    return TYPE_ERROR("uid must be an unsigned int");
  if (!args[2]->IsUint32())
    return TYPE_ERROR("gid must be an unsigned int");

  String::Utf8Value path(args[0]);
  uv_uid_t uid = static_cast<uv_uid_t>(args[1]->Uint32Value());
  uv_gid_t gid = static_cast<uv_gid_t>(args[2]->Uint32Value());

  if (args[3]->IsFunction()) {
    ASYNC_CALL(chown, args[3], *path, uid, gid);
  } else {
    SYNC_CALL(chown, *path, *path, uid, gid);
  }
}


/* fs.fchown(fd, uid, gid);
 * Wrapper for fchown(1) / EIO_FCHOWN
 */
static void FChown(const FunctionCallbackInfo<Value>& args) {
  HandleScope scope(node_isolate);

  int len = args.Length();
  if (len < 1)
    return TYPE_ERROR("fd required");
  if (len < 2)
    return TYPE_ERROR("uid required");
  if (len < 3)
    return TYPE_ERROR("gid required");
  if (!args[0]->IsInt32())
    return TYPE_ERROR("fd must be an int");
  if (!args[1]->IsUint32())
    return TYPE_ERROR("uid must be an unsigned int");
  if (!args[2]->IsUint32())
    return TYPE_ERROR("gid must be an unsigned int");

  int fd = args[0]->Int32Value();
  uv_uid_t uid = static_cast<uv_uid_t>(args[1]->Uint32Value());
  uv_gid_t gid = static_cast<uv_gid_t>(args[2]->Uint32Value());

  if (args[3]->IsFunction()) {
    ASYNC_CALL(fchown, args[3], fd, uid, gid);
  } else {
    SYNC_CALL(fchown, 0, fd, uid, gid);
  }
}


static void UTimes(const FunctionCallbackInfo<Value>& args) {
  HandleScope scope(node_isolate);

  int len = args.Length();
  if (len < 1)
    return TYPE_ERROR("path required");
  if (len < 2)
    return TYPE_ERROR("atime required");
  if (len < 3)
    return TYPE_ERROR("mtime required");
  if (!args[0]->IsString())
    return TYPE_ERROR("path must be a string");
  if (!args[1]->IsNumber())
    return TYPE_ERROR("atime must be a number");
  if (!args[2]->IsNumber())
    return TYPE_ERROR("mtime must be a number");

  const String::Utf8Value path(args[0]);
  const double atime = static_cast<double>(args[1]->NumberValue());
  const double mtime = static_cast<double>(args[2]->NumberValue());

  if (args[3]->IsFunction()) {
    ASYNC_CALL(utime, args[3], *path, atime, mtime);
  } else {
    SYNC_CALL(utime, *path, *path, atime, mtime);
  }
}

static void FUTimes(const FunctionCallbackInfo<Value>& args) {
  HandleScope scope(node_isolate);

  int len = args.Length();
  if (len < 1)
    return TYPE_ERROR("fd required");
  if (len < 2)
    return TYPE_ERROR("atime required");
  if (len < 3)
    return TYPE_ERROR("mtime required");
  if (!args[0]->IsInt32())
    return TYPE_ERROR("fd must be an int");
  if (!args[1]->IsNumber())
    return TYPE_ERROR("atime must be a number");
  if (!args[2]->IsNumber())
    return TYPE_ERROR("mtime must be a number");

  const int fd = args[0]->Int32Value();
  const double atime = static_cast<double>(args[1]->NumberValue());
  const double mtime = static_cast<double>(args[2]->NumberValue());

  if (args[3]->IsFunction()) {
    ASYNC_CALL(futime, args[3], fd, atime, mtime);
  } else {
    SYNC_CALL(futime, 0, fd, atime, mtime);
  }
}


void InitFs(Handle<Object> target,
            Handle<Value> unused,
            Handle<Context> context) {
  Environment* env = Environment::GetCurrent(context);

  // Initialize the stats object
  Local<Function> constructor = FunctionTemplate::New()->GetFunction();
  target->Set(FIXED_ONE_BYTE_STRING(node_isolate, "Stats"), constructor);
  env->set_stats_constructor_function(constructor);

  NODE_SET_METHOD(target, "close", Close);
  NODE_SET_METHOD(target, "open", Open);
  NODE_SET_METHOD(target, "read", Read);
  NODE_SET_METHOD(target, "fdatasync", Fdatasync);
  NODE_SET_METHOD(target, "fsync", Fsync);
  NODE_SET_METHOD(target, "rename", Rename);
  NODE_SET_METHOD(target, "ftruncate", FTruncate);
  NODE_SET_METHOD(target, "rmdir", RMDir);
  NODE_SET_METHOD(target, "mkdir", MKDir);
  NODE_SET_METHOD(target, "readdir", ReadDir);
  NODE_SET_METHOD(target, "stat", Stat);
  NODE_SET_METHOD(target, "lstat", LStat);
  NODE_SET_METHOD(target, "fstat", FStat);
  NODE_SET_METHOD(target, "link", Link);
  NODE_SET_METHOD(target, "symlink", Symlink);
  NODE_SET_METHOD(target, "readlink", ReadLink);
  NODE_SET_METHOD(target, "unlink", Unlink);
  NODE_SET_METHOD(target, "writeBuffer", WriteBuffer);
  NODE_SET_METHOD(target, "writeString", WriteString);

  NODE_SET_METHOD(target, "chmod", Chmod);
  NODE_SET_METHOD(target, "fchmod", FChmod);
  // NODE_SET_METHOD(target, "lchmod", LChmod);

  NODE_SET_METHOD(target, "chown", Chown);
  NODE_SET_METHOD(target, "fchown", FChown);
  // NODE_SET_METHOD(target, "lchown", LChown);

  NODE_SET_METHOD(target, "utimes", UTimes);
  NODE_SET_METHOD(target, "futimes", FUTimes);

  StatWatcher::Initialize(target);
}

}  // end namespace node

NODE_MODULE_CONTEXT_AWARE(node_fs, node::InitFs)<|MERGE_RESOLUTION|>--- conflicted
+++ resolved
@@ -66,11 +66,14 @@
 
 class FSReqWrap: public ReqWrap<uv_fs_t> {
  public:
-<<<<<<< HEAD
+  void* operator new(size_t size) { return new char[size]; }
+  void* operator new(size_t size, char* storage) { return storage; }
+
   FSReqWrap(Environment* env, const char* syscall, char* data = NULL)
     : ReqWrap<uv_fs_t>(env, Object::New()),
       syscall_(syscall),
-      data_(data) {
+      data_(data),
+      dest_len_(0) {
   }
 
   void ReleaseEarly() {
@@ -78,13 +81,6 @@
       return;
     delete[] data_;
     data_ = NULL;
-=======
-  void* operator new(size_t size, char* storage) { return storage; }
-
-  FSReqWrap(const char* syscall)
-    : syscall_(syscall),
-      dest_len_(0) {
->>>>>>> f16edd26
   }
 
   inline const char* syscall() const { return syscall_; }
@@ -94,12 +90,9 @@
 
  private:
   const char* syscall_;
-<<<<<<< HEAD
   char* data_;
-=======
   unsigned int dest_len_;
   char dest_[1];
->>>>>>> f16edd26
 };
 
 
@@ -137,24 +130,16 @@
 
   if (req->result < 0) {
     // If the request doesn't have a path parameter set.
-<<<<<<< HEAD
     if (req->path == NULL) {
       argv[0] = UVException(req->result, NULL, req_wrap->syscall());
-=======
-
-    if (!req->path) {
-      argv[0] = UVException(req->errorno,
-                            NULL,
-                            req_wrap->syscall());
-    } else if ((req->errorno == UV_EEXIST ||
-                req->errorno == UV_ENOTEMPTY ||
-                req->errorno == UV_EPERM) &&
+    } else if ((req->result == UV_EEXIST ||
+                req->result == UV_ENOTEMPTY ||
+                req->result == UV_EPERM) &&
                req_wrap->dest_len() > 0) {
-      argv[0] = UVException(req->errorno,
+      argv[0] = UVException(req->result,
                             NULL,
                             req_wrap->syscall(),
                             req_wrap->dest());
->>>>>>> f16edd26
     } else {
       argv[0] = UVException(req->result,
                             NULL,
@@ -264,11 +249,20 @@
 };
 
 
-<<<<<<< HEAD
-#define ASYNC_CALL(func, callback, ...)                                       \
+#define ASYNC_DEST_CALL(func, callback, dest_path, ...)                       \
   Environment* env = Environment::GetCurrent(args.GetIsolate());              \
-  FSReqWrap* req_wrap = new FSReqWrap(env, #func);                            \
-  int err = uv_fs_ ## func(env->event_loop(),                                 \
+  FSReqWrap* req_wrap;                                                        \
+  char* dest_str = (dest_path);                                               \
+  int dest_len = dest_str == NULL ? 0 : strlen(dest_str);                     \
+  char* storage = new char[sizeof(*req_wrap) + dest_len];                     \
+  req_wrap = new(storage) FSReqWrap(env, #func);                              \
+  req_wrap->dest_len(dest_len);                                               \
+  if (dest_str != NULL) {                                                     \
+    memcpy(const_cast<char*>(req_wrap->dest()),                               \
+           dest_str,                                                          \
+           dest_len + 1);                                                     \
+  }                                                                           \
+  int err = uv_fs_ ## func(env->event_loop() ,                                \
                            &req_wrap->req_,                                   \
                            __VA_ARGS__,                                       \
                            After);                                            \
@@ -282,67 +276,29 @@
   }                                                                           \
   args.GetReturnValue().Set(req_wrap->persistent());
 
-#define SYNC_CALL(func, path, ...)                                            \
+#define ASYNC_CALL(func, callback, ...)                                       \
+  ASYNC_DEST_CALL(func, callback, NULL, __VA_ARGS__)                          \
+
+#define SYNC_DEST_CALL(func, path, dest, ...)                                 \
   fs_req_wrap req_wrap;                                                       \
   Environment* env = Environment::GetCurrent(args.GetIsolate());              \
   int err = uv_fs_ ## func(env->event_loop(),                                 \
-                           &req_wrap.req,                                     \
-                           __VA_ARGS__,                                       \
-                           NULL);                                             \
-  if (err < 0)                                                                \
-    return ThrowUVException(err, #func, NULL, path);                          \
-=======
-#define ASYNC_DEST_CALL(func, callback, dest_path, ...)           \
-  FSReqWrap* req_wrap;                                            \
-  char* dest_str = (dest_path);                                   \
-  int dest_len = dest_str == NULL ? 0 : strlen(dest_str);         \
-  char* storage = new char[sizeof(*req_wrap) + dest_len];         \
-  req_wrap = new (storage) FSReqWrap(#func);                      \
-  req_wrap->dest_len(dest_len);                                   \
-  if (dest_str != NULL) {                                         \
-    memcpy(const_cast<char*>(req_wrap->dest()),                   \
-           dest_str,                                              \
-           dest_len + 1);                                         \
-  }                                                               \
-  int r = uv_fs_##func(uv_default_loop(),                         \
-                       &req_wrap->req_,                           \
-                       __VA_ARGS__,                               \
-                       After);                                    \
-  req_wrap->object_->Set(oncomplete_sym, callback);               \
-  req_wrap->Dispatched();                                         \
-  if (r < 0) {                                                    \
-    uv_fs_t* req = &req_wrap->req_;                               \
-    req->result = r;                                              \
-    req->path = NULL;                                             \
-    req->errorno = uv_last_error(uv_default_loop()).code;         \
-    After(req);                                                   \
-  }                                                               \
-  return scope.Close(req_wrap->object_);
-
-#define ASYNC_CALL(func, callback, ...)                           \
-  ASYNC_DEST_CALL(func, callback, NULL, __VA_ARGS__)              \
-
-#define SYNC_DEST_CALL(func, path, dest, ...)                     \
-  fs_req_wrap req_wrap;                                           \
-  int result = uv_fs_##func(uv_default_loop(),                    \
-                            &req_wrap.req,                        \
-                            __VA_ARGS__,                          \
-                            NULL);                                \
-  if (result < 0) {                                               \
-    int code = uv_last_error(uv_default_loop()).code;             \
-    if (dest != NULL &&                                           \
-        (code == UV_EEXIST ||                                     \
-         code == UV_ENOTEMPTY ||                                  \
-         code == UV_EPERM)) {                                     \
-      return ThrowException(UVException(code, #func, "", dest));  \
-    } else {                                                      \
-      return ThrowException(UVException(code, #func, "", path));  \
-    }                                                             \
-  }                                                               \
-
-#define SYNC_CALL(func, path, ...)                                \
-  SYNC_DEST_CALL(func, path, NULL, __VA_ARGS__)                   \
->>>>>>> f16edd26
+                         &req_wrap.req,                                       \
+                         __VA_ARGS__,                                         \
+                         NULL);                                               \
+  if (err < 0) {                                                              \
+    if (dest != NULL &&                                                       \
+        (err == UV_EEXIST ||                                                  \
+         err == UV_ENOTEMPTY ||                                               \
+         err == UV_EPERM)) {                                                  \
+      return ThrowUVException(err, #func, "", dest);                          \
+    } else {                                                                  \
+      return ThrowUVException(err, #func, "", path);                          \
+    }                                                                         \
+  }                                                                           \
+
+#define SYNC_CALL(func, path, ...)                                            \
+  SYNC_DEST_CALL(func, path, NULL, __VA_ARGS__)                               \
 
 #define SYNC_REQ req_wrap.req
 
@@ -525,12 +481,7 @@
   if (args[3]->IsFunction()) {
     ASYNC_DEST_CALL(symlink, args[3], *dest, *dest, *path, flags)
   } else {
-<<<<<<< HEAD
-    SYNC_CALL(symlink, *path, *dest, *path, flags)
-=======
     SYNC_DEST_CALL(symlink, *path, *dest, *dest, *path, flags)
-    return Undefined();
->>>>>>> f16edd26
   }
 }
 
@@ -553,12 +504,7 @@
   if (args[2]->IsFunction()) {
     ASYNC_DEST_CALL(link, args[2], *new_path, *orig_path, *new_path)
   } else {
-<<<<<<< HEAD
-    SYNC_CALL(link, *orig_path, *orig_path, *new_path)
-=======
     SYNC_DEST_CALL(link, *orig_path, *new_path, *orig_path, *new_path)
-    return Undefined();
->>>>>>> f16edd26
   }
 }
 
@@ -586,7 +532,6 @@
   HandleScope scope(node_isolate);
 
   int len = args.Length();
-<<<<<<< HEAD
   if (len < 1)
     return TYPE_ERROR("old path required");
   if (len < 2)
@@ -595,12 +540,6 @@
     return TYPE_ERROR("old path must be a string");
   if (!args[1]->IsString())
     return TYPE_ERROR("new path must be a string");
-=======
-  if (len < 1) return TYPE_ERROR("old path required");
-  if (len < 2) return TYPE_ERROR("new path required");
-  if (!args[0]->IsString()) return TYPE_ERROR("old path must be a string");
-  if (!args[1]->IsString()) return TYPE_ERROR("new path must be a string");
->>>>>>> f16edd26
 
   String::Utf8Value old_path(args[0]);
   String::Utf8Value new_path(args[1]);
@@ -608,12 +547,7 @@
   if (args[2]->IsFunction()) {
     ASYNC_DEST_CALL(rename, args[2], *new_path, *old_path, *new_path)
   } else {
-<<<<<<< HEAD
-    SYNC_CALL(rename, *old_path, *old_path, *new_path)
-=======
     SYNC_DEST_CALL(rename, *old_path, *new_path, *old_path, *new_path)
-    return Undefined();
->>>>>>> f16edd26
   }
 }
 
